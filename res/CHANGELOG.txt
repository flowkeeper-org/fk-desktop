--- conflicted
+++ resolved
@@ -1,4 +1,3 @@
-<<<<<<< HEAD
 ### v1.0.0 (TBD)
 - Enabled websocket data sources, including flowkeeper.org.
 - Offline mode for websocket data sources.
@@ -6,7 +5,7 @@
 - Configurable caching for local file source to speed up loading.
 - User picture is used to display connection state.
 - [Technical] Improved performance of sending actions to the server.
-=======
+
 ### v0.8.0 (4 November 2024)
 - You can now use #tags in work items. You can turn it off in Settings > General.
 - When #tags are enabled, work item text wraps if it doesn't fit on one line. This is the default behavior.
@@ -20,7 +19,6 @@
 - [Bugfix] Fixed incorrect pomodoro states after import.
 - [Bugfix] Fixed incorrect timestamps in smart import.
 - [Bugfix] Fixed incorrect work / rest durations in smart import.
->>>>>>> a8bc1309
 
 ### v0.7.1 (13 September 2024)
 - [Bugfix] Fixed import/export wizard look & feel on Windows 11 with Qt 6.7.x.
