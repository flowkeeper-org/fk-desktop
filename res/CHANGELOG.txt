<<<<<<< HEAD
### v1.0.0 (TBD)
- Enabled websocket data sources, including flowkeeper.org.
- Offline mode for websocket data sources.
- Local caching to support offline mode and improve performance.
- Configurable caching for local file source to speed up loading.
- User picture is used to display connection state.
- [Technical] Improved performance of sending actions to the server.
- [Bugfix] Flowkeeper crashes when trying to open Settings when there's no audio devices (#38).

### v0.8.1 (13 November 2024)
- [Bugfix] Fixed a bug in tutorial.
=======
### v0.10.0 (XX February 2025)
- Standard XDG directories are used on Linux (#65).
- Voided pomodoros are displayed as ticks to better match the textbook (#92).
- Basic import from GitHub Issues, try Ctrl+I (#00).
- Flowkeeper window now hides automatically on auto-start (#102).
- Flowkeeper now supports Flatpak (#63).
- [Technical] Added support for Qt 6.8.1.

TODO: Check if the data filename is default and exists. If we upgrade from <0.10.0, then copy its
 content to the new default location. Mention it in the Config wizard.
TODO: A bug with going back in the import wizard
TODO: GitHub import needs pagination
TODO: Test GitHub import on a large public project

### v0.9.1 (15 January 2025)

This is a bugfix release, it has no new features.

- [Bugfix] Main window doesn't restore correctly on Hyprland (#48).
- [Bugfix] Unhandled SystemError if Flowkeeper is upgraded while a pomodoro is running (#62).
- [Bugfix] Broken fonts / squares instead of characters on Ubuntu 23.10 (#68).
- [Bugfix] "Unhandled JSONDecodeError" behind the proxy (#69, #73).
- [Bugfix] Flowkeeper crashes when you select a directory as a data file (#70).
- [Bugfix] Error when trying to start another pomodoro while the timer is running (#72, #74).
- [Bugfix] On Windows, the main window close button is disabled (#77).
- [Bugfix] Flowkeeper doesn't switch to focus mode after one completed pomodoro (#79).
- [Bugfix] Unhandled AttributeError when computer wakes up from sleep while playing audio (#81).
- [Bugfix] There's no sound until you change Audio settings once (#85).
- [Bugfix] Able to click "next pomodoro" after marking workitem complete (#88).
- [Technical] Enhanced bug reporting - GitHub issues now include info about versions.
- [Technical] New command-line flag: --debug, enables debug logs for this session.
- [Technical] System proxy settings are applied automatically.
- [Technical] Using embedded Noto Sans font by default, see Settings > Fonts.

### v0.9.0 (30 December 2024)
- You can now drag backlogs and work items to reorder them. Backlogs are not reordered automatically anymore.
- Unplanned work items are now highlighted with asterisk (*).
- You can now choose between two timer widgets -- "Classic" and "Minimalistic".
- Quick configuration wizard when you open Flowkeeper for the first time.
- Moved "Hide completed items" to the toolbar (#42).
- In "minimalistic" mode all focus mode actions are under the "stopwatch" menu.
- You can now configure Flowkeeper to execute programs on different events, see Settings > Integration (#40).
- All buttons and icons now have tooltips with shortcuts in them (#43, #52).
- Journaling-friendly Work Summary (F3) -- more output formats and enhanced usability (#45, #49).
- New setting: General > Single Flowkeeper instance (#50).
- Miscellaneous UI improvements, notably new tray icon visualization (#44, #51, #39).
- You can now enable main menu in Settings > Appearance.
- [Bugfix] Couldn't open Settings when there's no audio devices (#38).

### v0.8.1 (13 November 2024)
- [Bugfix] Fixed a bug in tutorial step 8.
>>>>>>> de1e4a72

### v0.8.0 (4 November 2024)
- You can now use #tags in work items. You can turn it off in Settings > General.
- When #tags are enabled, work item text wraps if it doesn't fit on one line. This is the default behavior.
- Embedded resting music - "Madelene" by Lobo Loco, with kind permission from its author (CC-BY-NC-ND).
- Selectable audio output in Settings > Audio.
- [Technical] Flowkeeper displays window title in the focus mode on Wayland automatically.
- [Technical] StartWork strategy now also carries planned rest duration.
- [Technical] Smart import now preserves timestamps and history.
- [Technical] We can now import stuff which happened in the past.
- [Bugfix] Fixed "user already exists" import error.
- [Bugfix] Fixed incorrect pomodoro states after import.
- [Bugfix] Fixed incorrect timestamps in smart import.
- [Bugfix] Fixed incorrect work / rest durations in smart import.

### v0.7.1 (13 September 2024)
- [Bugfix] Fixed import/export wizard look & feel on Windows 11 with Qt 6.7.x.
- [Bugfix] Fixed "No QtMultimedia backends found" issue on macOS.

### v0.7.0 (10 September 2024)
- Disabled data sync and e2e encryption features.
- Removed public references to any semi-implemented features.
- Documented the full manual UAT test suite and executed it.
- The hole in the timer widget now displays correctly.
- New "Compress" action in the File source settings (click it for details).
- New "Detect automatically (Default)" theme.
- Added "New Backlog From Incomplete" action to speed up planning.
- New "Work Summary" feature for making human-readable reports like time sheets.
- Special appearance defaults for Gnome to match its quirks.
- Minor improvements in Statistics (different bar colors, better theming)
- [Bugfix] Fixed the 00:00 bug when the user opened the client right when the work ends.
- [Bugfix] Fixed a rare bug when we tried to read a file which was written at the same time.
- [Bugfix] Fixed an "Invalid key" bug in Import.
- [Bugfix] Fixed a bug where workitem actions' visibility was wrong after external changes.
- [Technical] Removed CompletePomodoro and StartRest strategies.
- [Technical] Removed "Auto-seal items after" setting.
- [Technical] Split the README.md into several files.

### v0.6.3 (1 September 2024)
- Added settings to disable data sync and e2e encryption features
- [Bugfix] Fixed "Sign in" button on some Linux, e.g. Debian Sid.
- [Technical] GitHub pipeline now signs and notarizes macOS builds.
- [Technical] GitHub pipeline now signs Windows binaries automatically.
- [Technical] A macOS build for x86.
- [Technical] Simplified the code for events prioritization.
- [Technical] Listed all testable Use Cases.
- [Technical] Created a farm of VMs for running e2e tests, tested as-is.

### v0.6.2 (1 August 2024)
- [Bugfix] OAuth login on Windows (QTBUG-124333).

### v0.6.1 (31 July 2024)
- Brand new interactive tutorial.
- The window loses its frame in Focus mode, with double-click and move.
- The window can be pinned to stay always-on-top.
- New appearance settings (always on top, window title in focus mode).
- Users may now ignore "A keyring is not available" error.
- [Technical] macOS DMG installer is now properly signed and notarized.
- [Technical] macOS now asks to unlock login keychain only once.
- [Technical] Screenshots collection via e2e tests.
- [Technical] Enabled SonarCloud static code analysis + "code smells" GitHub badge.

### v0.6.0 (21 June 2024)
- Implemented the Statistics feature AKA Pomodoro Health.
- [Bugfix] Fixed NoKeyringError on Kubuntu 22.04.
- [Technical] Removed dependency on typing.Self, which required Python 3.11+.

### v0.5.1 (14 June 2024)
- Simplified Connection settings.
- Gradient can be now selected in the Settings popup.
- [Bugfix] Fixed an error with the passwords stored in the OS keychain.
- [Bugfix] Fixed Settings not detecting the changes correctly.
- [Technical] Now the user can choose to ignore errors for the Local File data source.
- [Technical] Buttons like "Sign out" can now change Settings window state.
- [Technical] Alternative keyrings (keyrings.alt package) are added as a fallback.

### v0.5.0 (9 June 2024)
- Support for end-to-end encryption using Fernet (mandatory for flowkeeper.org).
- Encrypted content can be mixed with plaintext.
- Support for encryption and compression in Import and Export.
- Import now works in a new "smart merge" mode, which should prevent duplicate pomodoros.
- You can now sign up to flowkeeper.org from the desktop app.
- You can now request flowkeeper.org account deletion from Settings.
- You can now change appearance theme on the fly.
- New color themes.
- New fonts can now be applied without application restart.
- You can now start another pomodoro by clicking the lime "play" icon in the system tray.
- New Focus-mode button to complete the current item while it's running.
- [Bugfix] Fixed workitem search.
- [Bugfix] Fixed "Start another pomodoro?" logic.
- [Bugfix] Modal dialogs open shrunk on secondary displays on Linux.
- [Technical] Restructured the resources, icons and colors.
- [Technical] Sharing timer state with teammates (no support in the UI yet).
- [Technical] Introduced Serializer and Cryptograph facilities.
- [Technical] Simplified tray icon and Focus view implementation.
- [Technical] E2e tests handle exceptions correctly now.
- [Technical] Introduced a configurable logger.
- [Technical] New facility for creating timer displays - AbstractTimerDisplay.
- [Technical] Migrated to the latest Qt 6.7.
- [Technical] The secrets are now stored in the OS keychain.

### v0.4.1 (25 April 2024)
- Added configurable toolbars.
- Improved performance of changing the data source when there are large backlogs.
- [Bugfix] Fixed the actions state update.
- [Bugfix] Fixed binary builds for Wayland-enabled Linux. Now 22.04 is the minimal supported Ubuntu version.
- [Technical] Started working on the e2e test farm triggered from the GitHub pipeline.
- [Technical] Added an "info overlay" feature, which can be used for walkthroughs. Disabled the Tutorial by default.
- [Technical] Upgraded to Qt 6.7.0.
- [Technical] Release pipeline now runs unit tests.

### v0.4.0 (18 April 2024)
- Changes to data source settings do not require Flowkeeper restart.
- Some rare and complex bugs are now fixed thanks to improved Event Source handling.
- [Technical] Rest and work durations are now floating-point numbers.
- [Technical] Windows dev. environment is now supported and documented.
- [Technical] First working end-to-end tests providing 61% UI code coverage.
- [Technical] Unit test coverage for `fk.core` module increased to 68%.

### v0.3.3 (5 April 2024)
- Added a tutorial / quickstart wizard.
- If something goes terribly wrong on startup, Flowkeeper asks to reset the settings.
- Removed deprecated settings and the progress bar, which looked wrong on Windows.
- All table items now have tooltips.
- When installed on Windows or macOS, Flowkeeper now launches much faster.
- CI/CD pipeline now also builds a DEB installer for Debian-based systems.
- Ubuntu 20.04 is now supported (used to require 22.04+)
- Minor improvements to the Settings UI.
- [Technical] Settings are now set in bulk.
- [Technical] Gradient generator now has a fallback, just in case.
- [Technical] Wrote new unit tests.
- [Technical] Implemented Ephemeral event source, useful for the unit tests.
- [Technical] Started working on end-to-end (e2e) tests.
- [Technical] CI pipeline now collects unit test coverage.
- [Bugfix] Fixed gradient generation which was failing on Windows and Mac sometimes.
- [Bugfix] Timer window now resizes correctly on Windows.
- [Bugfix] Void Pomodoro button is now displayed correctly.

### v0.3.2 (14 March 2024)
- Flowkeeper checks for updates against GitHub (configurable).
- Flowkeeper shuts down automatically when important settings are changed.
- The filter for completed items is now stored in Settings.
- [Bugfix] Backlog auto-ordering is corrected.
- [Bugfix] Completed items now hide immediately if the filter is enabled.
- [Technical] App version is parsed from the changelog.
- [Technical] Event sequence errors are ignored by default.
- [Technical] New troubleshooting mechanism ("backlog dump") via Ctrl+D.

### v0.3.1 (10 March 2024)
- Flowkeeper.org authentication via Google OAuth.
- [Known bug] The app crashes after you authenticate with Google. Just restart it.
- [Technical] Pomodoros expired offline now finish successfully.
- [Technical] All pomodoros now complete implicitly. CompletePomodoro strategy is deprecated.

### v0.2.1 (22 February 2024)
- Fixed work item actions visibility
- Keyboard shortcuts are now configurable in Settings

### v0.2.0 (20 February 2024)
- Support for gradient timer header background.
- Better resizing for the header background images.
- Better error handling with "Submit an Issue" option.
- Placeholders for empty tables.
- Asynchronous event sources to support "Loading..." mode.
- Backlog progress bar is now updated automatically on pomodoro actions.
- Window configuration is now persisted.
- Import errors can be now ignored.
- Server connection state in the window title + icon.
- Websocket heartbeat to keep connection alive.
- New settings for sounds volume.
- [Technical] Updated documentation.
- [Technical] Major UI code refactoring, should make the app easier to maintain.
- [Technical] Mini-apps to test UI components independently.
- [Technical] Moved Actions from .ui file to the code.

### v0.1.3 (25 December 2023)
- Multiple bugfixes.
- Configurable fonts and timer header background.
- Themes: Light, Dark and Mixed.

### v0.1.2, (11 December 2023)
- Unit tests.
- Websocket authentication.

### v0.1.1, (6 December 2023)
- Packaged for Windows, Mac and Linux.

### v0.1.0, (27 November 2023)
- First public version.<|MERGE_RESOLUTION|>--- conflicted
+++ resolved
@@ -1,4 +1,3 @@
-<<<<<<< HEAD
 ### v1.0.0 (TBD)
 - Enabled websocket data sources, including flowkeeper.org.
 - Offline mode for websocket data sources.
@@ -8,9 +7,6 @@
 - [Technical] Improved performance of sending actions to the server.
 - [Bugfix] Flowkeeper crashes when trying to open Settings when there's no audio devices (#38).
 
-### v0.8.1 (13 November 2024)
-- [Bugfix] Fixed a bug in tutorial.
-=======
 ### v0.10.0 (XX February 2025)
 - Standard XDG directories are used on Linux (#65).
 - Voided pomodoros are displayed as ticks to better match the textbook (#92).
@@ -18,12 +14,6 @@
 - Flowkeeper window now hides automatically on auto-start (#102).
 - Flowkeeper now supports Flatpak (#63).
 - [Technical] Added support for Qt 6.8.1.
-
-TODO: Check if the data filename is default and exists. If we upgrade from <0.10.0, then copy its
- content to the new default location. Mention it in the Config wizard.
-TODO: A bug with going back in the import wizard
-TODO: GitHub import needs pagination
-TODO: Test GitHub import on a large public project
 
 ### v0.9.1 (15 January 2025)
 
@@ -62,7 +52,6 @@
 
 ### v0.8.1 (13 November 2024)
 - [Bugfix] Fixed a bug in tutorial step 8.
->>>>>>> de1e4a72
 
 ### v0.8.0 (4 November 2024)
 - You can now use #tags in work items. You can turn it off in Settings > General.
