--- conflicted
+++ resolved
@@ -274,17 +274,11 @@
 
         EventSourceFactory.get_event_source_factory().register_producer('ephemeral', ephemeral_source_producer)
 
-<<<<<<< HEAD
         def websocket_source_producer(settings: AbstractSettings, cryptograph: AbstractCryptograph, root: Tenant):
             return CachedWebsocketEventSource[Tenant](settings=settings,
                                                       cryptograph=cryptograph,
                                                       application=self,
                                                       root=root)
-=======
-        # Uncomment it in v1.0.0
-        # def websocket_source_producer(settings: AbstractSettings, cryptograph: AbstractCryptograph, root: Tenant):
-        #     return WebsocketEventSource[Tenant](settings, cryptograph, self, root)
->>>>>>> 0e8f9eab
 
         # EventSourceFactory.get_event_source_factory().register_producer('websocket', websocket_source_producer)
         # EventSourceFactory.get_event_source_factory().register_producer('flowkeeper.org', websocket_source_producer)
