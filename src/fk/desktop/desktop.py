--- conflicted
+++ resolved
@@ -113,12 +113,8 @@
     left_table_layout.setVisible(users_visible or backlogs_visible)
 
 
-<<<<<<< HEAD
-def on_messages(event: str, source: AbstractEventSource, carry: any = None) -> None:
-=======
 def update_mode(**kwargs) -> None:
     mode = get_timer_ui_mode()
->>>>>>> de1e4a72
     if pomodoro_timer.is_working() or pomodoro_timer.is_resting():
         if mode == 'focus':
             actions['window.focusMode'].setChecked(True)  # This will trigger to_focus_mode() automatically
@@ -170,19 +166,14 @@
         elif name == 'Application.shortcuts':
             actions.update_from_settings()
         elif name == 'Application.always_on_top':
-<<<<<<< HEAD
-            set_window_flags(main_layout.isHidden())
-            window.show()
-        elif name == 'Application.enable_teams':
-            action_teams.setEnabled(new_value == 'True')
-            tool_teams.setVisible(new_value == 'True')
-=======
             pin_if_needed()
         elif name == 'Application.focus_flavor':
             focus_widget.set_flavor(settings.get('Application.focus_flavor'))
         elif name == 'Application.tray_icon_flavor':
             recreate_tray_icon()
->>>>>>> de1e4a72
+        elif name == 'Application.enable_teams':
+            action_teams.setEnabled(new_value == 'True')
+            tool_teams.setVisible(new_value == 'True')
 
 
 class MainWindow:
