--- conflicted
+++ resolved
@@ -152,11 +152,7 @@
                     raise ex
         self._auto_seal_at_the_end(last_executed)
         self.unmute()
-<<<<<<< HEAD
-        self._emit(events.SourceMessagesProcessed, {'source': self}, carry=None)
-=======
         self._emit(events.SourceMessagesProcessed, {'source': self})
->>>>>>> 0e8f9eab
 
     def _process_from_file(self, mute_events=True, from_seq=0) -> None:
         # This method is called when we read the history
@@ -204,12 +200,9 @@
                 logger.info(f'Created empty data file {filename}')
                 # UC-1: The file event source always creates a new file with CreateUser strategy, if it doesn't exist
 
-<<<<<<< HEAD
-=======
         is_first = True
         last_executed = None
         seq = 1
->>>>>>> 0e8f9eab
         logger.info(f'FileEventSource: Reading file {filename}')
         with open(filename, encoding='UTF-8') as f:
             # TODO: If we wrap this for into a generator, we'll be able to reuse a this entire loop
@@ -219,9 +212,6 @@
                     strategy = self._serializer.deserialize(line)
                     if strategy is None:
                         continue
-<<<<<<< HEAD
-                    yield strategy
-=======
                     self._last_strategy = strategy
 
                     if is_first:
@@ -234,14 +224,11 @@
                     self._last_seq = seq
                     self.execute_prepared_strategy(strategy)
                     last_executed = strategy
->>>>>>> 0e8f9eab
                 except Exception as ex:
                     if self._ignore_errors:
                         logger.warning(f'Error processing {line} (ignored)', exc_info=ex)
                     else:
                         raise ex
-<<<<<<< HEAD
-=======
         logger.debug('FileEventSource: Processed file content, will unmute events now')
 
         # UC-1: The last strategy is auto-sealed after execution to ensure that the timer rings offline, if needed
@@ -251,7 +238,6 @@
         if mute_events:
             self.unmute()
         self._emit(events.SourceMessagesProcessed, {'source': self})
->>>>>>> 0e8f9eab
 
     def repair(self) -> tuple[list[str], str | None]:
         # This method attempts some basic repairs, trying to save as much
