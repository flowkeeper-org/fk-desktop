#  Flowkeeper - Pomodoro timer for power users and teams
#  Copyright (c) 2023 Constantine Kulak
#
#  This program is free software: you can redistribute it and/or modify
#  it under the terms of the GNU General Public License as published by
#  the Free Software Foundation; either version 3 of the License, or
#  (at your option) any later version.
#
#  This program is distributed in the hope that it will be useful,
#  but WITHOUT ANY WARRANTY; without even the implied warranty of
#  MERCHANTABILITY or FITNESS FOR A PARTICULAR PURPOSE.  See the
#  GNU General Public License for more details.
#
#  You should have received a copy of the GNU General Public License
#  along with this program.  If not, see <https://www.gnu.org/licenses/>.
from __future__ import annotations

import logging
import os
import time
from collections import deque
from os import path
from typing import TypeVar, Iterable

from fk.core import events
from fk.core.abstract_cryptograph import AbstractCryptograph
from fk.core.abstract_data_item import generate_uid
from fk.core.abstract_event_source import AbstractEventSource
from fk.core.abstract_filesystem_watcher import AbstractFilesystemWatcher
from fk.core.abstract_settings import AbstractSettings, prepare_file_for_writing
from fk.core.abstract_strategy import AbstractStrategy
from fk.core.backlog_strategies import CreateBacklogStrategy, DeleteBacklogStrategy, RenameBacklogStrategy
from fk.core.import_export import compressed_strategies
from fk.core.pomodoro_strategies import AddPomodoroStrategy, StartWorkStrategy, VoidPomodoroStrategy, \
    RemovePomodoroStrategy
from fk.core.simple_serializer import SimpleSerializer
from fk.core.tenant import Tenant, ADMIN_USER
from fk.core.user_strategies import DeleteUserStrategy, CreateUserStrategy, RenameUserStrategy
from fk.core.workitem_strategies import CreateWorkitemStrategy, DeleteWorkitemStrategy, RenameWorkitemStrategy, \
    CompleteWorkitemStrategy

logger = logging.getLogger(__name__)
TRoot = TypeVar('TRoot')


class FileEventSource(AbstractEventSource[TRoot]):
    _data: TRoot
    _watcher: AbstractFilesystemWatcher | None
    _existing_strategies: Iterable[AbstractStrategy] | None
    _last_strategy: AbstractStrategy | None

    def __init__(self,
                 settings: AbstractSettings,
                 cryptograph: AbstractCryptograph,
                 root: TRoot,
                 filesystem_watcher: AbstractFilesystemWatcher = None,
                 existing_strategies: Iterable[AbstractStrategy] | None = None):
        super().__init__(SimpleSerializer(settings, cryptograph),
                         settings,
                         cryptograph)
        logger.debug(f'Created FileEventSource with serializer {self._serializer}')
        self._data = root
        self._watcher = None
        self._existing_strategies = existing_strategies
        self._last_strategy = None
        if self._is_watch_changes() and filesystem_watcher is not None:
            self._watcher = filesystem_watcher
            self._watcher.watch(self._get_filename(), lambda f: self._on_file_change(f))

    def get_last_strategy(self) -> AbstractStrategy | None:
        return self._last_strategy

    def _on_file_change(self, filename: str) -> None:
        # This method is called when we get updates from "remote"
        logger.debug(f'Data file content changed: {filename}')
        # UC-1: File event source: If file watching is enabled, the strategies with the sequence > last_seq are executed
        # UC-3: Any event source fires all events for the incremental processing
        # We open the file as r+ to make sure that another process finished writing and
        # released the file handler. By default, OSes won't allow concurrent writes to the
        # file, so if something is still writing into it, then this call will fail.
        with open(filename, 'r+', encoding='UTF-8') as file:
            for line in file:
                try:
                    strategy = self._serializer.deserialize(line)
                    if strategy is None:
                        continue
                    self._last_strategy = strategy
                    seq = strategy.get_sequence()
                    if seq > self._last_seq:
                        if not self._ignore_invalid_sequences and seq != self._last_seq + 1:
                            self._sequence_error(self._last_seq, seq)
                        self._last_seq = seq
                        if logger.isEnabledFor(logging.DEBUG):
                            logger.debug(f" - {strategy}")
                        # TODO: This is SLOW
                        self.auto_seal(strategy.get_when())
                        # UC-1: For any event source, whenever it executes a strategy with seq_num != last_seq + 1, and "ignore sequence" settings is disables, it fails
                        self.execute_prepared_strategy(strategy)
                except Exception as ex:
                    if self._ignore_errors:
                        logger.warning(f'Error processing {line} (ignored)', exc_info=ex)
                    else:
                        raise ex
        # UC-2: File event source auto-seals running pomodoros at the end of any file read, including file watch case
        self.auto_seal()

    def _get_filename(self) -> str:
        return self.get_config_parameter("FileEventSource.filename")

    def _is_watch_changes(self) -> bool:
        return self.get_config_parameter("FileEventSource.watch_changes") == "True"

    def start(self, mute_events: bool = True, fail_early: bool = False) -> None:
        if self._existing_strategies is None:
            self._process_from_file(mute_events)
        else:
            self._process_from_existing(fail_early)

    # This method is called when we repair an existing data source
    def _process_from_existing(self, fail_early: bool) -> None:
        # UC-2: File event source can be created from the existing pre-parsed strategies.
        #  It behaves just like normal "read file", but without the deserialization checks.
        #  It checks sequences, auto-seals and triggers SourceMessagesRequested events.
        #  All events are muted during processing.
        self._emit(events.SourceMessagesRequested, dict())
        self.mute()
        is_first = True
        seq = 1
        for strategy in self._existing_strategies:
            try:
                if strategy is None:
                    continue
                strategy._settings = self._settings
                self._last_strategy = strategy

                seq = strategy.get_sequence()
                if is_first:
                    is_first = False
                else:
                    if (fail_early or not self._ignore_invalid_sequences) and seq != self._last_seq + 1:
                        self._sequence_error(self._last_seq, seq)
                self._last_seq = seq
                self.auto_seal(strategy.get_when())
                self.execute_prepared_strategy(strategy)
            except Exception as ex:
                if self._ignore_errors and not fail_early:
                    logger.warning(f'Error processing {strategy} (ignored)', exc_info=ex)
                else:
                    raise ex
        self.auto_seal()
        self.unmute()
        self._emit(events.SourceMessagesProcessed, {'source': self}, None)

    def _process_from_file(self, mute_events=True) -> None:
        # This method is called when we read the history
        self._emit(events.SourceMessagesRequested, dict(), None)
        if mute_events:
            self.mute()

        filename = self._get_filename()
<<<<<<< HEAD
        if not path.isfile(filename):
            prepare_file_for_writing(filename)
=======
        if path.isdir(filename):
            raise IsADirectoryError(f'{filename} is a directory. Expected a filename.')
        elif not path.isfile(filename):
>>>>>>> 981b8bcb
            with open(filename, 'w', encoding='UTF-8') as f:
                s = self.get_init_strategy(self._emit)
                f.write(f'{self._serializer.serialize(s)}\n')
                logger.info(f'Created empty data file {filename}')
                # UC-1: The file event source always creates a new file with CreateUser strategy, if it doesn't exist

        is_first = True
        seq = 1
        logger.info(f'FileEventSource: Reading file {filename}')
        with open(filename, encoding='UTF-8') as f:
            # TODO: If we wrap this for into a generator, we'll be able to reuse a this entire loop
            #  with _process_from_existing() and _on_file_change()
            for line in f:
                try:
                    strategy = self._serializer.deserialize(line)
                    if strategy is None:
                        continue
                    self._last_strategy = strategy

                    if is_first:
                        is_first = False
                    else:
                        seq = strategy.get_sequence()
                        if not self._ignore_invalid_sequences and seq != self._last_seq + 1:
                            self._sequence_error(self._last_seq, seq)
                    # UC-3: Strategies may start with any sequence number
                    self._last_seq = seq
                    self.auto_seal(strategy.get_when())
                    self.execute_prepared_strategy(strategy)
                except Exception as ex:
                    if self._ignore_errors:
                        logger.warning(f'Error processing {line} (ignored)', exc_info=ex)
                    else:
                        raise ex
        logger.debug('FileEventSource: Processed file content, will auto-seal now')

        # UC-1: Any event source auto-seals pomodoros at the end of the parsing round, including incremental parsing
        self.auto_seal()
        logger.debug('FileEventSource: Sealed, will unmute events now')

        # UC-1: Any event source mutes its events for the duration of the first parsing and for the export/import
        if mute_events:
            self.unmute()
        self._emit(events.SourceMessagesProcessed, {'source': self})

    def repair(self) -> list[str] | None:
        # This method attempts some basic repairs, trying to save as much
        # data as possible:
        # 0. Reorder strategies by date
        # 1. Remove duplicate creations
        # 2. Create non-existent users on first reference
        # 3. Create non-existent backlogs on first reference
        # 4. Create non-existent workitems on first reference
        # 5. Renumber strategies
        # 6. Restart and remove failing strategies
        # Perform 5 -- 6 in the loop
        # It will overwrite existing data file and will create a backup with "-backup-<date>" suffix

        # UC-1: File event source can repair any broken source file. It reorders strategies by date, removes duplicates, creates missing data objects on first reference, renumbers strategies, and deletes failing ones.
        # UC-1: After the repair, the file source is guaranteed to load successfully without errors or warnings
        # UC-3: File source repair generates backup files with "-backup-<date>" suffix

        log = list()
        changes: int = 0
        original_watcher = self._watcher
        self._watcher = None

        # Read strategies and repair in one pass
        strategies: deque[AbstractStrategy] = deque()
        all_users: dict[str, set[str]] = dict()
        all_backlogs: dict[str, set[str]] = dict()
        all_workitems: set[str] = set()
        repaired_backlog: str | None = None

        parsed = list[AbstractStrategy]()
        with open(self._get_filename(), encoding='UTF-8') as f:
            for line in f:
                try:
                    s = self._serializer.deserialize(line)
                    parsed.append(s)
                except Exception as ex:
                    log.append(f'Skipped invalid strategy ({ex}): {line}')
                    changes += 1
                    continue

        # Reorder strategies by timestamp
        sorted_strategies = sorted(parsed, key=lambda x: x.get_when())
        for i, s in enumerate(parsed):
            if sorted_strategies[i] != s:
                changes += 1
                log.append(f'Reordered strategies')
                parsed = deque[AbstractStrategy](sorted_strategies)
                break

        for s in parsed:
            t = type(s)

            # Create users on the first reference
            uid = s.get_user_identity()
            if t is not CreateUserStrategy and uid not in all_users:
                strategies.append(CreateUserStrategy(1,
                                                     s._when,
                                                     ADMIN_USER,
                                                     [uid, f"[Repaired] {uid}"],
                                                     self._settings))
                all_users[uid] = set()
                log.append(f'Created a missing user on first reference: {uid}')
                changes += 1

            # Handle duplicates and other logic
            if t is CreateUserStrategy:
                cast: CreateUserStrategy = s
                uid = cast.get_target_user_identity()
                if uid in all_users:   # Remove duplicate creation
                    log.append(f'Skipped a duplicate user: {uid}')
                    changes += 1
                    continue
                all_users[uid] = set()
            elif t is DeleteUserStrategy:
                cast: DeleteUserStrategy = s
                uid = cast.get_target_user_identity()
                if uid not in all_users:
                    log.append(f'Skipped deletion of a non-existent user: {uid}')
                    changes += 1
                    continue

                # Remove all user's backlogs with their content recursively
                for backlog_uid in all_users[uid]:
                    if backlog_uid in all_backlogs:
                        for workitem_uid in all_backlogs[backlog_uid]:
                            if workitem_uid in all_workitems:
                                all_workitems.remove(workitem_uid)
                        del all_backlogs[backlog_uid]
                del all_users[uid]

            elif t is RenameUserStrategy:
                cast: RenameUserStrategy = s
                uid = cast.get_target_user_identity()
                if uid not in all_users:
                    strategies.append(CreateUserStrategy(1,
                                                         s._when,
                                                         ADMIN_USER,
                                                         [uid, f"[Repaired] {uid}"],
                                                         self._settings))
                    all_users[uid] = set()
                    log.append(f'Created a missing user on first reference: {uid}')
                    changes += 1

            # Create backlogs on the first reference
            elif t is CreateBacklogStrategy:
                cast: CreateBacklogStrategy = s
                uid = cast.get_backlog_uid()
                if uid in all_backlogs:   # Remove duplicate creation
                    log.append(f'Skipped a duplicate backlog: {uid}')
                    changes += 1
                    continue
                all_backlogs[uid] = set()
            elif t is DeleteBacklogStrategy:
                cast: DeleteBacklogStrategy = s
                uid = cast.get_backlog_uid()
                if uid not in all_backlogs:
                    log.append(f'Skipped deletion of a non-existent backlog: {uid}')
                    changes += 1
                    continue

                # Remove all child workitems recursively
                for workitem_uid in all_backlogs[uid]:
                    if workitem_uid in all_workitems:
                        all_workitems.remove(workitem_uid)
                del all_backlogs[uid]

            elif t is RenameBacklogStrategy or t is CreateWorkitemStrategy:
                cast: RenameBacklogStrategy | CreateWorkitemStrategy = s
                uid = cast.get_backlog_uid()
                if uid not in all_backlogs:
                    strategies.append(CreateBacklogStrategy(1,
                                                            s._when,
                                                            s._user_identity,
                                                            [uid, f"[Repaired] {uid}"],
                                                            self._settings))
                    all_backlogs[uid] = set()
                    all_users[s._user_identity].add(uid)
                    log.append(f'Created a missing backlog on first reference: {uid}')
                    changes += 1
                if t is CreateWorkitemStrategy:
                    cast: CreateWorkitemStrategy = s
                    uid = cast.get_workitem_uid()
                    if uid in all_workitems:  # Remove duplicate creation
                        log.append(f'Skipped a duplicate workitem: {uid}')
                        changes += 1
                        continue
                    all_workitems.add(uid)
                    all_backlogs[cast.get_backlog_uid()].add(uid)

            elif t is DeleteWorkitemStrategy:
                cast: DeleteWorkitemStrategy = s
                uid = cast.get_workitem_uid()
                if uid not in all_workitems:
                    log.append(f'Skipped deletion of a non-existent workitem: {uid}')
                    changes += 1
                    continue
                all_workitems.remove(uid)

            # Create workitems on the first reference. All those strategies assume an existing workitem.
            elif t is RenameWorkitemStrategy or \
                    t is CompleteWorkitemStrategy or \
                    t is StartWorkStrategy or \
                    t is AddPomodoroStrategy or \
                    t is VoidPomodoroStrategy or \
                    t is RemovePomodoroStrategy:
                cast: RenameWorkitemStrategy = s
                uid = cast.get_workitem_uid()
                if uid not in all_workitems:
                    if repaired_backlog is None:
                        repaired_backlog = generate_uid()
                        strategies.append(CreateBacklogStrategy(1,
                                                                s._when,
                                                                s._user_identity,
                                                                [repaired_backlog, '[Repaired] Orphan workitems'],
                                                                self._settings))
                        all_backlogs[repaired_backlog] = set()
                        all_users[s._user_identity].add(repaired_backlog)
                        log.append(f'Created a backlog for orphan workitems: {repaired_backlog}')
                        changes += 1
                    strategies.append(CreateWorkitemStrategy(1,
                                                             s._when,
                                                             s._user_identity,
                                                             [uid, repaired_backlog, f"[Repaired] {uid}"],
                                                             self._settings))
                    all_workitems.add(uid)
                    all_backlogs[repaired_backlog].add(uid)
                    log.append(f'Created a missing workitem on first reference: {uid}')
                    changes += 1

            strategies.append(s)

        # Now we need to ensure data consistency somehow. Even though all workitems and backlogs might be there,
        # we may still have an issue with removing too many pomodoros or starting sealed workitems. To fix those,
        # it would be easier to just skip the strategies which throw exceptions on parse.
        while True:
            # Renumber strategies
            seq = strategies[0].get_sequence()
            for s in strategies:
                if s is None:
                    continue
                if s.get_sequence() != seq:
                    s._seq = seq
                    changes += 1
                seq += 1
            log.append(f'Renumbered strategies up to {seq}')

            # Restart and remove failing strategies
            new_source = self.clone(Tenant(self._settings), strategies)
            try:
                new_source.start(fail_early=True)
                log.append(f'Tested successfully')
                break   # No exceptions mean we repaired successfully
            except Exception as ex:
                failed = new_source.get_last_strategy()
                log.append(f'Tested with an error: {ex}. Removed failed strategy: {failed.__class__.__name__}')
                strategies.remove(failed)
                changes += 1

        if changes > 0:
            log.append(f'Made {changes} changes in total')
            # UC-2: File event source repair won't do any changes if the source file is correct
            self._overwrite_file(strategies, log)
        else:
            log.append(f'No changes were made')

        self._watcher = original_watcher
        # UC-3: File event source repair returns the log of all changes it made
        return log

    def _overwrite_file(self, strategies: Iterable[AbstractStrategy], log: list[str]) -> str:
        filename = self._get_filename()
        date = round(time.time() * 1000)
        backup_filename = f"{filename}-backup-{date}"
        os.rename(filename, backup_filename)
        log.append(f'Created backup file {backup_filename}')

        # Write it back
        with open(filename, 'w', encoding='UTF-8') as f:
            for s in strategies:
                f.write(self._serializer.serialize(s) + '\n')
        log.append(f'Overwritten original file {filename}')
        return backup_filename

    def _append(self, strategies: list[AbstractStrategy]) -> None:
        # TODO: If compression is enabled and <base>-complete.<ext> file exists,
        #  then append to both files at the same time.
        # UC-2: For file source, new strategies get appended to the file immediately after execution
        with open(self._get_filename(), 'a', encoding='UTF-8') as f:
            for s in strategies:
                f.write(self._serializer.serialize(s) + '\n')

    def get_name(self) -> str:
        return "File"

    def get_data(self) -> TRoot:
        return self._data

    def _count_valid_strategies(self) -> int:
        valid_count = 0
        with open(self._get_filename(), encoding='UTF-8') as f:
            for line in f:
                try:
                    self._serializer.deserialize(line)
                    valid_count += 1
                except Exception as ex:
                    pass    # We just want to count valid strategies in the original file
        return valid_count

    def compress(self) -> list[str]:
        # 1. Creates a full log copy in <base>-complete.<ext>, if it doesn't exist yet.
        # 2. Rewrites the data file by recreating the CURRENT list of backlogs / workitems.
        #    The last strategy's sequence ID will stay the same, and the previous IDs will
        #    be recalculated backwards.
        # 3. Timestamps will correspond to the latest modification dates.

        # UC-1: File event source can compress source files. It removes inaccessible strategies (deleted, encrypted, repeated, etc.), invisible to the end user, and renumbers strategies.
        # UC-1: After compression, the file source is guaranteed to load successfully, faster, and without errors or warnings
        # UC-3: File source compression generates backup files with "-backup-<date>" suffix

        log = list()

        valid_count = self._count_valid_strategies()
        strategies = list(compressed_strategies(self))
        savings = valid_count - len(strategies)
        if valid_count > 0 and savings > 0:
            savings_percentage = round(100.0 * savings / valid_count)
            log.append(f'The compressed file contains {savings_percentage}% fewer strategies')
            # UC-3: File event source compression won't do any changes if there's no savings
            self._overwrite_file(strategies, log)
        else:
            log.append(f'No changes were made - the data is already compressed')

        # UC-3: File event source compression returns the log with the % of strategy savings
        return log

    def clone(self, new_root: TRoot, existing_strategies: Iterable[AbstractStrategy] | None = None) -> FileEventSource[TRoot]:
        return FileEventSource[TRoot](self._settings,
                                      self._cryptograph,
                                      new_root,
                                      self._watcher,
                                      existing_strategies)

    def disconnect(self):
        if self._watcher is not None:
            self._watcher.unwatch_all()

    def send_ping(self) -> str | None:
        raise Exception("FileEventSource does not support send_ping()")

    def can_connect(self):
        return False<|MERGE_RESOLUTION|>--- conflicted
+++ resolved
@@ -158,14 +158,10 @@
             self.mute()
 
         filename = self._get_filename()
-<<<<<<< HEAD
-        if not path.isfile(filename):
-            prepare_file_for_writing(filename)
-=======
         if path.isdir(filename):
             raise IsADirectoryError(f'{filename} is a directory. Expected a filename.')
         elif not path.isfile(filename):
->>>>>>> 981b8bcb
+            prepare_file_for_writing(filename)
             with open(filename, 'w', encoding='UTF-8') as f:
                 s = self.get_init_strategy(self._emit)
                 f.write(f'{self._serializer.serialize(s)}\n')
