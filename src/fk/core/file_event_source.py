#  Flowkeeper - Pomodoro timer for power users and teams
#  Copyright (c) 2023 Constantine Kulak
#
#  This program is free software: you can redistribute it and/or modify
#  it under the terms of the GNU General Public License as published by
#  the Free Software Foundation; either version 3 of the License, or
#  (at your option) any later version.
#
#  This program is distributed in the hope that it will be useful,
#  but WITHOUT ANY WARRANTY; without even the implied warranty of
#  MERCHANTABILITY or FITNESS FOR A PARTICULAR PURPOSE.  See the
#  GNU General Public License for more details.
#
#  You should have received a copy of the GNU General Public License
#  along with this program.  If not, see <https://www.gnu.org/licenses/>.
from __future__ import annotations

import logging
import os
import time
from collections import deque
from hashlib import md5
from os import path
from typing import TypeVar, Iterable

from fk.core import events
from fk.core.abstract_cryptograph import AbstractCryptograph
from fk.core.abstract_data_item import generate_uid
from fk.core.abstract_event_source import AbstractEventSource
from fk.core.abstract_filesystem_watcher import AbstractFilesystemWatcher
from fk.core.abstract_settings import AbstractSettings
from fk.core.abstract_strategy import AbstractStrategy
from fk.core.backlog_strategies import CreateBacklogStrategy, DeleteBacklogStrategy, RenameBacklogStrategy
from fk.core.import_export import compressed_strategies
from fk.core.pomodoro_strategies import AddPomodoroStrategy, StartWorkStrategy, VoidPomodoroStrategy, \
    RemovePomodoroStrategy
from fk.core.simple_serializer import SimpleSerializer
from fk.core.tenant import Tenant, ADMIN_USER
from fk.core.user_strategies import DeleteUserStrategy, CreateUserStrategy, RenameUserStrategy
from fk.core.workitem_strategies import CreateWorkitemStrategy, DeleteWorkitemStrategy, RenameWorkitemStrategy, \
    CompleteWorkitemStrategy

logger = logging.getLogger(__name__)
TRoot = TypeVar('TRoot')


class FileEventSource(AbstractEventSource[TRoot]):
    _data: TRoot
    _watcher: AbstractFilesystemWatcher | None
    _existing_strategies: Iterable[AbstractStrategy] | None
    _last_strategy: AbstractStrategy | None

    def __init__(self,
                 settings: AbstractSettings,
                 cryptograph: AbstractCryptograph,
                 root: TRoot,
                 filesystem_watcher: AbstractFilesystemWatcher = None,
                 existing_strategies: Iterable[AbstractStrategy] | None = None):
        super().__init__(SimpleSerializer(settings, cryptograph),
                         settings,
                         cryptograph)
        logger.debug(f'Created FileEventSource with serializer {self._serializer}')
        self._data = root
        self._watcher = None
        self._existing_strategies = existing_strategies
        self._last_strategy = None
        if self._is_watch_changes() and filesystem_watcher is not None:
            self._watcher = filesystem_watcher
            self._watcher.watch(self._get_filename(), lambda f: self._on_file_change(f))

    def get_last_strategy(self) -> AbstractStrategy | None:
        return self._last_strategy

    def _on_file_change(self, filename: str) -> None:
        # This method is called when we get updates from "remote"
        logger.debug(f'Data file content changed: {filename}')
        # UC-1: File event source: If file watching is enabled, the strategies with the sequence > last_seq are executed
        # UC-3: Any event source fires all events for the incremental processing
        # We open the file as r+ to make sure that another process finished writing and
        # released the file handler. By default, OSes won't allow concurrent writes to the
        # file, so if something is still writing into it, then this call will fail.
        with open(filename, 'r+', encoding='UTF-8') as file:
            for line in file:
                try:
                    strategy = self._serializer.deserialize(line)
                    if strategy is None:
                        continue
                    self._last_strategy = strategy
                    seq = strategy.get_sequence()
                    if seq > self._last_seq:
                        if not self._ignore_invalid_sequences and seq != self._last_seq + 1:
                            self._sequence_error(self._last_seq, seq)
                        self._last_seq = seq
                        if logger.isEnabledFor(logging.DEBUG):
                            logger.debug(f" - {strategy}")
                        # TODO: This is SLOW
                        self.auto_seal(strategy.get_when())
                        # UC-1: For any event source, whenever it executes a strategy with seq_num != last_seq + 1, and "ignore sequence" settings is disables, it fails
                        self.execute_prepared_strategy(strategy)
                except Exception as ex:
                    if self._ignore_errors:
                        logger.warning(f'Error processing {line} (ignored)', exc_info=ex)
                    else:
                        raise ex
        # UC-2: File event source auto-seals running pomodoros at the end of any file read, including file watch case
        self.auto_seal()

    def _get_filename(self) -> str:
        return self.get_config_parameter("FileEventSource.filename")

    def _is_watch_changes(self) -> bool:
        return self.get_config_parameter("FileEventSource.watch_changes") == "True"

    def start(self, mute_events: bool = True, last_seq: int = 0, fail_early: bool = False) -> None:
        if self._existing_strategies is None:
            self._process_from_file(mute_events, last_seq)
        else:
            self._process_from_existing(fail_early)

    # This method is called when we repair an existing data source
    def _process_from_existing(self, fail_early: bool) -> None:
        # UC-2: File event source can be created from the existing pre-parsed strategies.
        #  It behaves just like normal "read file", but without the deserialization checks.
        #  It checks sequences, auto-seals and triggers SourceMessagesRequested events.
        #  All events are muted during processing.
        self._emit(events.SourceMessagesRequested, dict())
        self.mute()
        is_first = True
        seq = 1
        for strategy in self._existing_strategies:
            try:
                if strategy is None:
                    continue
                strategy._settings = self._settings
                self._last_strategy = strategy

                seq = strategy.get_sequence()
                if is_first:
                    is_first = False
                else:
                    if (fail_early or not self._ignore_invalid_sequences) and seq != self._last_seq + 1:
                        self._sequence_error(self._last_seq, seq)
                self._last_seq = seq
                self.auto_seal(strategy.get_when())
                self.execute_prepared_strategy(strategy)
            except Exception as ex:
                if self._ignore_errors and not fail_early:
                    logger.warning(f'Error processing {strategy} (ignored)', exc_info=ex)
                else:
                    raise ex
        self.auto_seal()
        self.unmute()
        self._emit(events.SourceMessagesProcessed, {'source': self}, carry=None)

    def _process_from_file(self, mute_events=True, from_seq=0) -> None:
        # This method is called when we read the history
        self._emit(events.SourceMessagesRequested, dict(), None)
        if mute_events:
            self.mute()

        seq = 1
        for strategy in self.read_strategies():
            try:
                self._last_strategy = strategy
                if type(strategy) is not CreateUserStrategy:
                    seq = strategy.get_sequence()
                    if not self._ignore_invalid_sequences and seq != self._last_seq + 1:
                        self._sequence_error(self._last_seq, seq)
                # UC-3: Strategies may start with any sequence number
                self._last_seq = seq
                if seq > from_seq:
                    self.execute_prepared_strategy(strategy)
            except Exception as ex:
                if self._ignore_errors:
                    logger.warning(f'Error processing strategy {strategy} (ignored)', exc_info=ex)
                else:
                    raise ex
        logger.debug('FileEventSource: Processed file content, will auto-seal now')

        # UC-1: Any event source auto-seals pomodoros at the end of the parsing round, including incremental parsing
        self.auto_seal()
        logger.debug('FileEventSource: Sealed, will unmute events now')

        # UC-1: Any event source mutes its events for the duration of the first parsing and for the export/import
        if mute_events:
            self.unmute()
        self._emit(events.SourceMessagesProcessed, {'source': self}, carry=None)

    def read_strategies(self) -> Iterable[AbstractStrategy]:
        filename = self._get_filename()
        if not path.isfile(filename):
            with open(filename, 'w', encoding='UTF-8') as f:
                s = self.get_init_strategy(self._emit)
                f.write(f'{self._serializer.serialize(s)}\n')
                logger.info(f'Created empty data file {filename}')
                # UC-1: The file event source always creates a new file with CreateUser strategy, if it doesn't exist

        logger.info(f'FileEventSource: Reading file {filename}')
        with open(filename, encoding='UTF-8') as f:
            # TODO: If we wrap this for into a generator, we'll be able to reuse a this entire loop
            #  with _process_from_existing() and _on_file_change()
            for line in f:
                try:
                    strategy = self._serializer.deserialize(line)
                    if strategy is None:
                        continue
<<<<<<< HEAD
                    yield strategy
=======
                    self._last_strategy = strategy

                    if is_first:
                        is_first = False
                    else:
                        seq = strategy.get_sequence()
                        if not self._ignore_invalid_sequences and seq != self._last_seq + 1:
                            self._sequence_error(self._last_seq, seq)
                    # UC-3: Strategies may start with any sequence number
                    self._last_seq = seq
                    self.auto_seal(strategy.get_when())
                    self.execute_prepared_strategy(strategy)
>>>>>>> a8bc1309
                except Exception as ex:
                    if self._ignore_errors:
                        logger.warning(f'Error processing {line} (ignored)', exc_info=ex)
                    else:
                        raise ex

    def repair(self) -> list[str] | None:
        # This method attempts some basic repairs, trying to save as much
        # data as possible:
        # 0. Reorder strategies by date
        # 1. Remove duplicate creations
        # 2. Create non-existent users on first reference
        # 3. Create non-existent backlogs on first reference
        # 4. Create non-existent workitems on first reference
        # 5. Renumber strategies
        # 6. Restart and remove failing strategies
        # Perform 5 -- 6 in the loop
        # It will overwrite existing data file and will create a backup with "-backup-<date>" suffix

        # UC-1: File event source can repair any broken source file. It reorders strategies by date, removes duplicates, creates missing data objects on first reference, renumbers strategies, and deletes failing ones.
        # UC-1: After the repair, the file source is guaranteed to load successfully without errors or warnings
        # UC-3: File source repair generates backup files with "-backup-<date>" suffix

        log = list()
        changes: int = 0
        original_watcher = self._watcher
        self._watcher = None

        # Read strategies and repair in one pass
        strategies: deque[AbstractStrategy] = deque()
        all_users: dict[str, set[str]] = dict()
        all_backlogs: dict[str, set[str]] = dict()
        all_workitems: set[str] = set()
        repaired_backlog: str | None = None

        parsed = list[AbstractStrategy]()
        with open(self._get_filename(), encoding='UTF-8') as f:
            for line in f:
                try:
                    s = self._serializer.deserialize(line)
                    parsed.append(s)
                except Exception as ex:
                    log.append(f'Skipped invalid strategy ({ex}): {line}')
                    changes += 1
                    continue

        # Reorder strategies by timestamp
        sorted_strategies = sorted(parsed, key=lambda x: x.get_when())
        for i, s in enumerate(parsed):
            if sorted_strategies[i] != s:
                changes += 1
                log.append(f'Reordered strategies')
                parsed = deque[AbstractStrategy](sorted_strategies)
                break

        for s in parsed:
            t = type(s)

            # Create users on the first reference
            uid = s.get_user_identity()
            if t is not CreateUserStrategy and uid not in all_users:
                strategies.append(CreateUserStrategy(1,
                                                     s._when,
                                                     ADMIN_USER,
                                                     [uid, f"[Repaired] {uid}"],
                                                     self._settings))
                all_users[uid] = set()
                log.append(f'Created a missing user on first reference: {uid}')
                changes += 1

            # Handle duplicates and other logic
            if t is CreateUserStrategy:
                cast: CreateUserStrategy = s
                uid = cast.get_target_user_identity()
                if uid in all_users:   # Remove duplicate creation
                    log.append(f'Skipped a duplicate user: {uid}')
                    changes += 1
                    continue
                all_users[uid] = set()
            elif t is DeleteUserStrategy:
                cast: DeleteUserStrategy = s
                uid = cast.get_target_user_identity()
                if uid not in all_users:
                    log.append(f'Skipped deletion of a non-existent user: {uid}')
                    changes += 1
                    continue

                # Remove all user's backlogs with their content recursively
                for backlog_uid in all_users[uid]:
                    if backlog_uid in all_backlogs:
                        for workitem_uid in all_backlogs[backlog_uid]:
                            if workitem_uid in all_workitems:
                                all_workitems.remove(workitem_uid)
                        del all_backlogs[backlog_uid]
                del all_users[uid]

            elif t is RenameUserStrategy:
                cast: RenameUserStrategy = s
                uid = cast.get_target_user_identity()
                if uid not in all_users:
                    strategies.append(CreateUserStrategy(1,
                                                         s._when,
                                                         ADMIN_USER,
                                                         [uid, f"[Repaired] {uid}"],
                                                         self._settings))
                    all_users[uid] = set()
                    log.append(f'Created a missing user on first reference: {uid}')
                    changes += 1

            # Create backlogs on the first reference
            elif t is CreateBacklogStrategy:
                cast: CreateBacklogStrategy = s
                uid = cast.get_backlog_uid()
                if uid in all_backlogs:   # Remove duplicate creation
                    log.append(f'Skipped a duplicate backlog: {uid}')
                    changes += 1
                    continue
                all_backlogs[uid] = set()
            elif t is DeleteBacklogStrategy:
                cast: DeleteBacklogStrategy = s
                uid = cast.get_backlog_uid()
                if uid not in all_backlogs:
                    log.append(f'Skipped deletion of a non-existent backlog: {uid}')
                    changes += 1
                    continue

                # Remove all child workitems recursively
                for workitem_uid in all_backlogs[uid]:
                    if workitem_uid in all_workitems:
                        all_workitems.remove(workitem_uid)
                del all_backlogs[uid]

            elif t is RenameBacklogStrategy or t is CreateWorkitemStrategy:
                cast: RenameBacklogStrategy | CreateWorkitemStrategy = s
                uid = cast.get_backlog_uid()
                if uid not in all_backlogs:
                    strategies.append(CreateBacklogStrategy(1,
                                                            s._when,
                                                            s._user_identity,
                                                            [uid, f"[Repaired] {uid}"],
                                                            self._settings))
                    all_backlogs[uid] = set()
                    all_users[s._user_identity].add(uid)
                    log.append(f'Created a missing backlog on first reference: {uid}')
                    changes += 1
                if t is CreateWorkitemStrategy:
                    cast: CreateWorkitemStrategy = s
                    uid = cast.get_workitem_uid()
                    if uid in all_workitems:  # Remove duplicate creation
                        log.append(f'Skipped a duplicate workitem: {uid}')
                        changes += 1
                        continue
                    all_workitems.add(uid)
                    all_backlogs[cast.get_backlog_uid()].add(uid)

            elif t is DeleteWorkitemStrategy:
                cast: DeleteWorkitemStrategy = s
                uid = cast.get_workitem_uid()
                if uid not in all_workitems:
                    log.append(f'Skipped deletion of a non-existent workitem: {uid}')
                    changes += 1
                    continue
                all_workitems.remove(uid)

            # Create workitems on the first reference. All those strategies assume an existing workitem.
            elif t is RenameWorkitemStrategy or \
                    t is CompleteWorkitemStrategy or \
                    t is StartWorkStrategy or \
                    t is AddPomodoroStrategy or \
                    t is VoidPomodoroStrategy or \
                    t is RemovePomodoroStrategy:
                cast: RenameWorkitemStrategy = s
                uid = cast.get_workitem_uid()
                if uid not in all_workitems:
                    if repaired_backlog is None:
                        repaired_backlog = generate_uid()
                        strategies.append(CreateBacklogStrategy(1,
                                                                s._when,
                                                                s._user_identity,
                                                                [repaired_backlog, '[Repaired] Orphan workitems'],
                                                                self._settings))
                        all_backlogs[repaired_backlog] = set()
                        all_users[s._user_identity].add(repaired_backlog)
                        log.append(f'Created a backlog for orphan workitems: {repaired_backlog}')
                        changes += 1
                    strategies.append(CreateWorkitemStrategy(1,
                                                             s._when,
                                                             s._user_identity,
                                                             [uid, repaired_backlog, f"[Repaired] {uid}"],
                                                             self._settings))
                    all_workitems.add(uid)
                    all_backlogs[repaired_backlog].add(uid)
                    log.append(f'Created a missing workitem on first reference: {uid}')
                    changes += 1

            strategies.append(s)

        # Now we need to ensure data consistency somehow. Even though all workitems and backlogs might be there,
        # we may still have an issue with removing too many pomodoros or starting sealed workitems. To fix those,
        # it would be easier to just skip the strategies which throw exceptions on parse.
        while True:
            # Renumber strategies
            seq = strategies[0].get_sequence()
            for s in strategies:
                if s is None:
                    continue
                if s.get_sequence() != seq:
                    s._seq = seq
                    changes += 1
                seq += 1
            log.append(f'Renumbered strategies up to {seq}')

            # Restart and remove failing strategies
            new_source = self.clone(Tenant(self._settings), strategies)
            try:
                new_source.start(fail_early=True)
                log.append(f'Tested successfully')
                break   # No exceptions mean we repaired successfully
            except Exception as ex:
                failed = new_source.get_last_strategy()
                log.append(f'Tested with an error: {ex}. Removed failed strategy: {failed.__class__.__name__}')
                strategies.remove(failed)
                changes += 1

        if changes > 0:
            log.append(f'Made {changes} changes in total')
            # UC-2: File event source repair won't do any changes if the source file is correct
            self._overwrite_file(strategies, log)
        else:
            log.append(f'No changes were made')

        self._watcher = original_watcher
        # UC-3: File event source repair returns the log of all changes it made
        return log

    def _overwrite_file(self, strategies: Iterable[AbstractStrategy], log: list[str]) -> str:
        filename = self._get_filename()
        date = round(time.time() * 1000)
        backup_filename = f"{filename}-backup-{date}"
        os.rename(filename, backup_filename)
        log.append(f'Created backup file {backup_filename}')

        # Write it back
        with open(filename, 'w', encoding='UTF-8') as f:
            for s in strategies:
                f.write(self._serializer.serialize(s) + '\n')
        log.append(f'Overwritten original file {filename}')
        return backup_filename

    def append(self, strategies: Iterable[AbstractStrategy]) -> None:
        # TODO: If compression is enabled and <base>-complete.<ext> file exists,
        #  then append to both files at the same time.
        # UC-2: For file source, new strategies get appended to the file immediately after execution
        with open(self._get_filename(), 'a', encoding='UTF-8') as f:
            for s in strategies:
                f.write(self._serializer.serialize(s) + '\n')

    def get_name(self) -> str:
        return "File"

    def get_data(self) -> TRoot:
        return self._data

    def set_data(self, data: TRoot) -> None:
        self._data = data

    def _count_valid_strategies(self) -> int:
        valid_count = 0
        with open(self._get_filename(), encoding='UTF-8') as f:
            for line in f:
                try:
                    self._serializer.deserialize(line)
                    valid_count += 1
                except Exception as ex:
                    pass    # We just want to count valid strategies in the original file
        return valid_count

    def compress(self) -> list[str]:
        # 1. Creates a full log copy in <base>-complete.<ext>, if it doesn't exist yet.
        # 2. Rewrites the data file by recreating the CURRENT list of backlogs / workitems.
        #    The last strategy's sequence ID will stay the same, and the previous IDs will
        #    be recalculated backwards.
        # 3. Timestamps will correspond to the latest modification dates.

        # UC-1: File event source can compress source files. It removes inaccessible strategies (deleted, encrypted, repeated, etc.), invisible to the end user, and renumbers strategies.
        # UC-1: After compression, the file source is guaranteed to load successfully, faster, and without errors or warnings
        # UC-3: File source compression generates backup files with "-backup-<date>" suffix

        log = list()

        valid_count = self._count_valid_strategies()
        strategies = list(compressed_strategies(self))
        savings = valid_count - len(strategies)
        if valid_count > 0 and savings > 0:
            savings_percentage = round(100.0 * savings / valid_count)
            log.append(f'The compressed file contains {savings_percentage}% fewer strategies')
            # UC-3: File event source compression won't do any changes if there's no savings
            self._overwrite_file(strategies, log)
        else:
            log.append(f'No changes were made - the data is already compressed')

        # UC-3: File event source compression returns the log with the % of strategy savings
        return log

    def clone(self, new_root: TRoot, existing_strategies: Iterable[AbstractStrategy] | None = None) -> FileEventSource[TRoot]:
        return FileEventSource[TRoot](self._settings,
                                      self._cryptograph,
                                      new_root,
                                      self._watcher,
                                      existing_strategies)

    def disconnect(self):
        if self._watcher is not None:
            self._watcher.unwatch_all()

    def send_ping(self) -> str | None:
        raise Exception("FileEventSource does not support send_ping()")

    def can_connect(self):
        return False

    def get_id(self) -> str:
        filename = self._get_filename()
        h = md5(filename.encode('utf-8')).hexdigest()
        return f'file-{h}'<|MERGE_RESOLUTION|>--- conflicted
+++ resolved
@@ -168,8 +168,8 @@
                         self._sequence_error(self._last_seq, seq)
                 # UC-3: Strategies may start with any sequence number
                 self._last_seq = seq
-                if seq > from_seq:
-                    self.execute_prepared_strategy(strategy)
+                self.auto_seal(strategy.get_when())
+                self.execute_prepared_strategy(strategy)
             except Exception as ex:
                 if self._ignore_errors:
                     logger.warning(f'Error processing strategy {strategy} (ignored)', exc_info=ex)
@@ -204,22 +204,7 @@
                     strategy = self._serializer.deserialize(line)
                     if strategy is None:
                         continue
-<<<<<<< HEAD
                     yield strategy
-=======
-                    self._last_strategy = strategy
-
-                    if is_first:
-                        is_first = False
-                    else:
-                        seq = strategy.get_sequence()
-                        if not self._ignore_invalid_sequences and seq != self._last_seq + 1:
-                            self._sequence_error(self._last_seq, seq)
-                    # UC-3: Strategies may start with any sequence number
-                    self._last_seq = seq
-                    self.auto_seal(strategy.get_when())
-                    self.execute_prepared_strategy(strategy)
->>>>>>> a8bc1309
                 except Exception as ex:
                     if self._ignore_errors:
                         logger.warning(f'Error processing {line} (ignored)', exc_info=ex)
