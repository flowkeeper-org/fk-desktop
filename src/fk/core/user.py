#  Flowkeeper - Pomodoro timer for power users and teams
#  Copyright (c) 2023 Constantine Kulak
#
#  This program is free software: you can redistribute it and/or modify
#  it under the terms of the GNU General Public License as published by
#  the Free Software Foundation; either version 3 of the License, or
#  (at your option) any later version.
#
#  This program is distributed in the hope that it will be useful,
#  but WITHOUT ANY WARRANTY; without even the implied warranty of
#  MERCHANTABILITY or FITNESS FOR A PARTICULAR PURPOSE.  See the
#  GNU General Public License for more details.
#
#  You should have received a copy of the GNU General Public License
#  along with this program.  If not, see <https://www.gnu.org/licenses/>.
from __future__ import annotations

import datetime

from fk.core.abstract_data_container import AbstractDataContainer
from fk.core.backlog import Backlog
from fk.core.pomodoro import Pomodoro
from fk.core.tags import Tags


class User(AbstractDataContainer[Backlog, 'Tenant']):
    _is_system_user: bool
<<<<<<< HEAD
    _is_local_user: bool
=======
    _tags: Tags
>>>>>>> a8bc1309

    def __init__(self,
                 data: 'Tenant',
                 identity: str,
                 name: str,
                 create_date: datetime.datetime,
                 is_system_user: bool,
                 is_local_user: bool):
        super().__init__(name, data, identity, create_date)
        self._is_system_user = is_system_user
<<<<<<< HEAD
        self._is_local_user = is_local_user
=======
        self._tags = Tags(self)
>>>>>>> a8bc1309

    def __str__(self):
        return f'User "{self.get_name()} <{self.get_uid()}>"'

    def get_identity(self) -> str:
        return self.get_uid()

    def is_system_user(self) -> bool:
        return self._is_system_user

    def is_local_user(self) -> bool:
        return self._is_local_user

    def get_running_pomodoro(self) -> Pomodoro | None:
        for b in self.values():
            for w in b.values():
                if w.is_running():
                    for p in w.values():
                        if p.is_running():
                            return p

    # Returns (state, total remaining). State can be Focus, Rest and Idle
    def get_state(self, when: datetime.datetime) -> (str, int):
        p = self.get_running_pomodoro()
        if p is not None and p.is_working():
            return f"Focus", p.remaining_minutes_in_current_state(when)
        elif p is not None and p.is_resting():
            return "Rest", p.remaining_minutes_in_current_state(when)
        else:
            return "Idle", 0

<<<<<<< HEAD
    def dump(self, indent: str = '') -> str:
        return f'{super().dump(indent)}\n' \
               f'{indent} - System user: {self._is_system_user}\n' \
               f'{indent} - Local user: {self._is_local_user}'
=======
    def get_tags(self) -> Tags:
        return self._tags

    def dump(self, indent: str = '', mask_uid: bool = False) -> str:
        return f'{super().dump(indent, mask_uid)}\n' \
               f'{indent}  System user: {self._is_system_user}'
>>>>>>> a8bc1309
<|MERGE_RESOLUTION|>--- conflicted
+++ resolved
@@ -25,11 +25,8 @@
 
 class User(AbstractDataContainer[Backlog, 'Tenant']):
     _is_system_user: bool
-<<<<<<< HEAD
     _is_local_user: bool
-=======
     _tags: Tags
->>>>>>> a8bc1309
 
     def __init__(self,
                  data: 'Tenant',
@@ -40,11 +37,8 @@
                  is_local_user: bool):
         super().__init__(name, data, identity, create_date)
         self._is_system_user = is_system_user
-<<<<<<< HEAD
         self._is_local_user = is_local_user
-=======
         self._tags = Tags(self)
->>>>>>> a8bc1309
 
     def __str__(self):
         return f'User "{self.get_name()} <{self.get_uid()}>"'
@@ -76,16 +70,10 @@
         else:
             return "Idle", 0
 
-<<<<<<< HEAD
-    def dump(self, indent: str = '') -> str:
-        return f'{super().dump(indent)}\n' \
-               f'{indent} - System user: {self._is_system_user}\n' \
-               f'{indent} - Local user: {self._is_local_user}'
-=======
     def get_tags(self) -> Tags:
         return self._tags
 
     def dump(self, indent: str = '', mask_uid: bool = False) -> str:
         return f'{super().dump(indent, mask_uid)}\n' \
-               f'{indent}  System user: {self._is_system_user}'
->>>>>>> a8bc1309
+               f'{indent}  SystemUser: {self._is_system_user}\n' \
+               f'{indent}  LocalUser: {self._is_local_user}'