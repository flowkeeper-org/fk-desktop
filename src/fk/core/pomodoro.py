#  Flowkeeper - Pomodoro timer for power users and teams
#  Copyright (c) 2023 Constantine Kulak
#
#  This program is free software: you can redistribute it and/or modify
#  it under the terms of the GNU General Public License as published by
#  the Free Software Foundation; either version 3 of the License, or
#  (at your option) any later version.
#
#  This program is distributed in the hope that it will be useful,
#  but WITHOUT ANY WARRANTY; without even the implied warranty of
#  MERCHANTABILITY or FITNESS FOR A PARTICULAR PURPOSE.  See the
#  GNU General Public License for more details.
#
#  You should have received a copy of the GNU General Public License
#  along with this program.  If not, see <https://www.gnu.org/licenses/>.
from __future__ import annotations

import datetime
import logging

from fk.core.abstract_data_container import AbstractDataContainer
from fk.core.abstract_data_item import generate_uid
from fk.core.interruption import Interruption

logger = logging.getLogger(__name__)


POMODORO_TYPE_NORMAL = 'normal'
POMODORO_TYPE_TRACKER = 'tracker'
POMODORO_TYPE_COUNTER = 'counter'


class Pomodoro(AbstractDataContainer[Interruption, 'Workitem']):
    _is_planned: bool
    _state: str
    _type: str
    _work_duration: float
    _rest_duration: float
    _date_work_started: datetime.datetime | None
    _date_rest_started: datetime.datetime | None
    _date_completed: datetime.datetime | None

    # State is one of the following: new, work, rest, finished
    def __init__(self,
                 number: int,
                 is_planned: bool,
                 state: str,
                 work_duration: float,
                 rest_duration: float,
                 type_: str,
                 uid: str,
                 workitem: 'Workitem',
                 create_date: datetime.datetime):
        super().__init__(name=f'Pomodoro {number}', uid=uid, parent=workitem, create_date=create_date)
        self._is_planned = is_planned
        self._state = state
        self._type = type_
        self._work_duration = work_duration
        self._rest_duration = rest_duration
        self._date_work_started = None
        self._date_rest_started = None
        self._date_completed = None

    def __str__(self):
        if self.is_startable():
            char = '[ ]' if self._is_planned else '( )'
        elif self.is_running():
            # Here we don't distinguish between work and rest
            char = '[#]' if self._is_planned else '(#)'
        elif self.is_finished():
            char = '[v]' if self._is_planned else '(v)'
        else:
            raise Exception(f'Invalid pomodoro state: {self._state}')
        return char

    def update_work_duration(self, work_duration: float) -> None:
        if self.is_startable():
            self._work_duration = work_duration
        else:
            raise Exception(f'Trying to update work duration of a pomodoro in state {self._state}')

    def get_state(self) -> str:
        return self._state

    def get_work_start_date(self) -> datetime.datetime:
        return self._date_work_started

    def get_rest_start_date(self) -> datetime.datetime:
        if self._type == POMODORO_TYPE_NORMAL:
            return self._date_rest_started
        else:
            raise Exception(f"Pomodoros of type {self._type} don't support rest")

    def update_rest_duration(self, rest_duration: float) -> None:
        if self.is_startable() or self.is_working():
            self._rest_duration = rest_duration
        else:
            raise Exception(f'Trying to update rest duration of a pomodoro in state {self._state}')

    def seal(self, when: datetime.datetime) -> None:
        if self._type == POMODORO_TYPE_NORMAL:
            if self.is_resting():
                self._state = 'finished'
                self._date_completed = when
                self._last_modified_date = when
            elif self.is_working():
                # This is a rare corner case, which we may encounter in the field. The client went down while
                # the pomodoro was in work, and came back up when it was in rest. The timer then transitioned
                # it to Finished state correctly. This results in a missing "StartRest" historical record.
                # We can work around this situation reliably if the Finish happened "after" the work + rest
                # should've finished (take into account some little margin for error, just a few seconds).
                if when > self.planned_end_of_rest() - datetime.timedelta(seconds=5):
                    logger.debug(f"Warning - skipped rest for a pomodoro on {self.get_parent().get_name()}, but still "
                                 "authorized its completion (transition happened when the client was offline)")
                    self._state = 'finished'
                    self._date_completed = when
                    self._last_modified_date = when
            else:
                raise Exception(f'Cannot seal normal pomodoro from {self._state}')
        elif self._type == POMODORO_TYPE_TRACKER:
            if self.is_working():
                self._state = 'finished'
                self._date_completed = when
                self._last_modified_date = when
            else:
                raise Exception(f'Cannot seal tracker pomodoro from {self._state}')
        elif self._type == POMODORO_TYPE_COUNTER:
            raise Exception(f'Cannot seal counter pomodoro')

    def void(self, when: datetime.datetime) -> None:
        if self._type == POMODORO_TYPE_NORMAL:
            if self.is_resting() or self.is_working():
                self._state = 'new'
                self._last_modified_date = when
            else:
                raise Exception(f'Cannot void normal pomodoro from {self._state}')
        else:
            raise Exception(f'Cannot void pomodoro of type {self._type}')

    def start_work(self, when: datetime.datetime) -> None:
        if self._type != POMODORO_TYPE_COUNTER:
            self._state = 'work'
            self._date_work_started = when
            self._last_modified_date = when
        else:
            raise Exception(f"Pomodoros of type counter don't have work")

    def start_rest(self, when: datetime.datetime) -> None:
        if self._type == POMODORO_TYPE_NORMAL:
            self._state = 'rest'
            self._date_rest_started = when
            self._last_modified_date = when
        else:
            raise Exception(f"Pomodoros of type {self._type} don't support rest")

    def is_running(self) -> bool:
        return self._state == 'work' or self._state == 'rest'

    def is_startable(self) -> bool:
        return self._state == 'new'

    def is_working(self) -> bool:
        if self._type != POMODORO_TYPE_COUNTER:
            return self._state == 'work'
        else:
            raise Exception(f"Pomodoros of type counter don't have work")

    def is_resting(self) -> bool:
        if self._type == POMODORO_TYPE_NORMAL:
            return self._state == 'rest'
        else:
            raise Exception(f"Pomodoros of type {self._type} don't have rest")

    def is_finished(self) -> bool:
        return self._state == 'finished'

    def get_elapsed_duration(self, when: datetime.datetime = None) -> float:
        if self._date_work_started is not None:
            if self.is_working():
                now = datetime.datetime.now(datetime.timezone.utc) if when is None else when
            elif self.is_finished():
                now = self._last_modified_date
            return (now - self._date_work_started).total_seconds()
        else:
            return 0

    def get_work_duration(self, when: datetime.datetime = None) -> float:
        if self._type == POMODORO_TYPE_NORMAL:
            return self._work_duration
        elif self._type == POMODORO_TYPE_TRACKER:
            if self.is_working():
                return self.get_elapsed_duration(when)
            elif self.is_startable():
                return 0
            else:
                return (self._date_completed - self._date_work_started).total_seconds()
        elif self._type == POMODORO_TYPE_COUNTER:
            raise Exception(f"Pomodoros of type counter don't have work")

    def get_rest_duration(self) -> float:
        if self._type == POMODORO_TYPE_NORMAL:
            return self._rest_duration
        else:
            raise Exception(f"Pomodoros of type {self._type} don't have rest")

    def get_type(self):
        return self._type

    def total_remaining_time(self, when: datetime.datetime) -> float:
        # Total remaining time in seconds, which only makes sense for active pomodoros.
        # Can be negative, if it has expired. Can be 0, if it hasn't started yet.
        remaining_in_current = self.remaining_time_in_current_state(when)
        if self.is_working():
            return remaining_in_current + self._rest_duration
        else:
            return remaining_in_current

    def remaining_time_in_current_state(self, when: datetime.datetime) -> float:
        if self._type == POMODORO_TYPE_NORMAL:
            # Remaining time in the current state in seconds.
            # Can be negative, if it has expired.
            # Will be 0 if it hasn't started yet.
            if self.is_working():
                now = datetime.datetime.now(datetime.timezone.utc) if when is None else when
                return (self.planned_end_of_work() - now).total_seconds()
            elif self.is_resting():
                now = datetime.datetime.now(datetime.timezone.utc) if when is None else when
                return (self.planned_end_of_rest() - now).total_seconds()
            else:
                return 0
        else:
            raise Exception(f"Pomodoros of type {self._type} don't have remaining time")

    def remaining_minutes_in_current_state_str(self, when: datetime.datetime) -> str:
        seconds = self.remaining_time_in_current_state(when)
        if seconds == 0:
            return 'N/A'
        m = seconds / 60
        if m < 1:
            return "Less than a minute"
        else:
            return f"{round(m)} minutes"

    def planned_time_in_current_state(self) -> float:
        if self._type == POMODORO_TYPE_NORMAL:
            # Planned time in the current state in seconds. Will be 0 if this pomodoro is
            # sealed or hasn't started yet.
            if self.is_resting():
                return self._rest_duration
            elif self.is_working():
                return self._work_duration
            else:
                return 0
        else:
            raise Exception(f"Pomodoros of type {self._type} don't have planned time")

    def planned_end_of_work(self) -> datetime.datetime:
<<<<<<< HEAD
        if self._type == POMODORO_TYPE_NORMAL:
            return self._date_work_started + datetime.timedelta(seconds=self._work_duration)
        else:
            raise Exception(f"Pomodoros of type {self._type} don't have planned time")
=======
        if self._date_work_started is None:
            return None
        return self._date_work_started + datetime.timedelta(seconds=self._work_duration)
>>>>>>> 7d5169bd

    def planned_end_of_rest(self) -> datetime.datetime:
        if self._date_work_started is None:
            return None
        return self.planned_end_of_work() + datetime.timedelta(seconds=self._rest_duration)

    def total_planned_time(self) -> float:
        # Total planned time in seconds. Can be None, if this pomodoro is sealed or hasn't started yet.
        planned_in_current = self.planned_time_in_current_state()
        if self.is_working():
            return planned_in_current + self._rest_duration
        else:
            return planned_in_current

    def get_parent(self) -> 'Workitem':
        return self._parent

    def dump(self, indent: str = '', mask_uid: bool = False) -> str:
        return f'{super().dump(indent, True)}\n' \
               f'{indent}  Type: {self._type}\n' \
               f'{indent}  State: {self._state}\n' \
               f'{indent}  Is planned: {self._is_planned}\n' \
               f'{indent}  Work duration: {self._work_duration}\n' \
               f'{indent}  Rest duration: {self._rest_duration}\n' \
               f'{indent}  Work started: {self._date_work_started}\n' \
               f'{indent}  Rest started: {self._date_rest_started}\n' \
               f'{indent}  Completed: {self._date_completed}'

    def add_interruption(self, reason: str | None, duration: datetime.timedelta | None, void: bool, when: datetime.datetime) -> None:
        uid = generate_uid()
        self[uid] = Interruption(reason, duration, void, uid, self, when)

    def is_planned(self) -> bool:
        return self._is_planned<|MERGE_RESOLUTION|>--- conflicted
+++ resolved
@@ -255,16 +255,12 @@
             raise Exception(f"Pomodoros of type {self._type} don't have planned time")
 
     def planned_end_of_work(self) -> datetime.datetime:
-<<<<<<< HEAD
-        if self._type == POMODORO_TYPE_NORMAL:
+        if self._type == POMODORO_TYPE_NORMAL:
+            if self._date_work_started is None:
+                return None
             return self._date_work_started + datetime.timedelta(seconds=self._work_duration)
         else:
             raise Exception(f"Pomodoros of type {self._type} don't have planned time")
-=======
-        if self._date_work_started is None:
-            return None
-        return self._date_work_started + datetime.timedelta(seconds=self._work_duration)
->>>>>>> 7d5169bd
 
     def planned_end_of_rest(self) -> datetime.datetime:
         if self._date_work_started is None:
