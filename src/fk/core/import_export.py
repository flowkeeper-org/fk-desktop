--- conflicted
+++ resolved
@@ -378,16 +378,10 @@
                        ignore_errors,
                        start_callback,
                        progress_callback,
-<<<<<<< HEAD
-                       lambda total: _merge_sources(source,
-                                                    new_source,
-                                                    completion_callback))  # Step 2 is done there
-=======
                        lambda total: _merge_sources(source,  # Step 2 is done there
                                                     new_source_holder,
                                                     ignore_errors,
                                                     completion_callback))
->>>>>>> 0e8f9eab
     else:
         import_classic(source,
                        filename,
@@ -550,12 +544,6 @@
     count = 0
     # UC-3: Any import mutes all events on the existing event source for the duration of the import
     existing_source.mute()
-<<<<<<< HEAD
-    new_username = existing_source.get_settings().get_username()
-    for strategy in merge_strategies(existing_source, new_source.get_data()):
-        existing_source.auto_seal(strategy.get_when())  # Note that we do this BEFORE executing this strategy
-        existing_source.execute_prepared_strategy(strategy, False, True)
-=======
     for strategy in merge_strategies(existing_source, new_source_holder.get_source().get_data()):
         try:
             existing_source.execute_prepared_strategy(strategy, False, True)
@@ -564,7 +552,6 @@
                 logger.warning(f'Error while importing data, ignoring: {e}')
             else:
                 raise e
->>>>>>> 0e8f9eab
         count += 1
     existing_source.unmute()
     new_source_holder.close_current_source()
