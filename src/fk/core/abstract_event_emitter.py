--- conflicted
+++ resolved
@@ -82,10 +82,6 @@
             if callback in callables:
                 callables.remove(callback)
 
-<<<<<<< HEAD
-    def _emit(self, event: str, params: dict[str, any], carry: any = None, force: bool = False) -> None:
-        if not self._is_muted() or force:
-=======
     def unsubscribe_one(self, callback: Callable, event_pattern: str) -> None:
         regex = re.compile(event_pattern.replace('*', '.*'))
         for event in self._connections_1:
@@ -95,9 +91,8 @@
                 if callback in self._connections_2[event]:
                     self._connections_2[event].remove(callback)
 
-    def _emit(self, event: str, params: dict[str, any], carry: any = None) -> None:
-        if not self._is_muted():
->>>>>>> de1e4a72
+    def _emit(self, event: str, params: dict[str, any], carry: any = None, force: bool = False) -> None:
+        if not self._is_muted() or force:
             params['event'] = event
             if carry is not None:
                 params['carry'] = carry
