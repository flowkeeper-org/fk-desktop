#  Flowkeeper - Pomodoro timer for power users and teams
#  Copyright (c) 2023 Constantine Kulak
#
#  This program is free software: you can redistribute it and/or modify
#  it under the terms of the GNU General Public License as published by
#  the Free Software Foundation; either version 3 of the License, or
#  (at your option) any later version.
#
#  This program is distributed in the hope that it will be useful,
#  but WITHOUT ANY WARRANTY; without even the implied warranty of
#  MERCHANTABILITY or FITNESS FOR A PARTICULAR PURPOSE.  See the
#  GNU General Public License for more details.
#
#  You should have received a copy of the GNU General Public License
#  along with this program.  If not, see <https://www.gnu.org/licenses/>.
import logging
from pathlib import Path

from fk.core import events
from fk.core.abstract_settings import AbstractSettings

logger = logging.getLogger(__name__)


def invoke_direct(fn, **kwargs):
    fn(**kwargs)


class MockSettings(AbstractSettings):
    _settings: dict[str, str]

    def __init__(self, filename=None, username=None, source_type="local"):
<<<<<<< HEAD
        super().__init__('Noto Sans',
                         10,
                         Path.home().absolute(),
                         Path.home().absolute(),
                         invoke_direct)
=======
        super().__init__(invoke_direct)
>>>>>>> 981b8bcb
        # UC-3: Mock settings used for testing predefine a fixed encryption key
        # UC-3: Mock settings do not persist between application / test restarts
        self._settings = {
            'Source.type': source_type,
            'FileEventSource.filename': filename,
            'WebsocketEventSource.username': username,
            'Source.encryption_enabled': 'False',
            'Source.encryption_key!': 'oBokryM75NwBXkKVa3bY',
            'Source.encryption_key_cache!': '_pQAnZe3fKCdq-kLNuoYAq5uUxe-Rb1-8C_vYqN0oyw=',
        }

    def get(self, name: str) -> str:
        if name in self._settings:
            return self._settings[name]
        else:
            return self._defaults[name]

    def set(self, values: dict[str, str], force_fire=False) -> None:
        old_values: dict[str, str] = dict()
        for name in values.keys():
            old_value = self.get(name) if name in self._settings else None
            if old_value != values[name] or force_fire:
                old_values[name] = old_value
        params = {
            'old_values': old_values,
            'new_values': values,
        }
        self._emit(events.BeforeSettingsChanged, params, None)
        for name in old_values.keys():  # This is not a typo, we've just filtered this list
            # to only contain settings which actually changed.
            self._settings[name] = values[name]
        self._emit(events.AfterSettingsChanged, params, None)

    def location(self) -> str:
        return "N/A"

    def clear(self) -> None:
        self._settings = {}

    def get_displayed_settings(self) -> list[str]:
        res = list()
        for tab_name in self.get_categories():
            logger.debug(f'Category: {tab_name}')
            settings = self.get_settings(tab_name)
            values = dict()
            for s in settings:
                values[s[0]] = s[3]
            for option_id, option_type, option_display, option_value, option_options, option_visible in settings:
                if option_visible(values) and option_type not in ('separator', 'button'):
                    logger.debug(f' - {option_display}: {option_value}')
                    res.append(option_id)
        return res

    def is_keyring_enabled(self) -> bool:
        return True  # Storing credentials in memory is safe, as long as we don't persist them

    def get_auto_theme(self) -> str:
        return 'mixed'

    def init_gradients(self):
        pass

    def init_audio_outputs(self):
        pass

    def init_fonts(self):
        pass<|MERGE_RESOLUTION|>--- conflicted
+++ resolved
@@ -30,15 +30,9 @@
     _settings: dict[str, str]
 
     def __init__(self, filename=None, username=None, source_type="local"):
-<<<<<<< HEAD
-        super().__init__('Noto Sans',
-                         10,
-                         Path.home().absolute(),
+        super().__init__(Path.home().absolute(),
                          Path.home().absolute(),
                          invoke_direct)
-=======
-        super().__init__(invoke_direct)
->>>>>>> 981b8bcb
         # UC-3: Mock settings used for testing predefine a fixed encryption key
         # UC-3: Mock settings do not persist between application / test restarts
         self._settings = {
