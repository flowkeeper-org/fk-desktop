#  Flowkeeper - Pomodoro timer for power users and teams
#  Copyright (c) 2023 Constantine Kulak
#
#  This program is free software: you can redistribute it and/or modify
#  it under the terms of the GNU General Public License as published by
#  the Free Software Foundation; either version 3 of the License, or
#  (at your option) any later version.
#
#  This program is distributed in the hope that it will be useful,
#  but WITHOUT ANY WARRANTY; without even the implied warranty of
#  MERCHANTABILITY or FITNESS FOR A PARTICULAR PURPOSE.  See the
#  GNU General Public License for more details.
#
#  You should have received a copy of the GNU General Public License
#  along with this program.  If not, see <https://www.gnu.org/licenses/>.
import logging
import os
from abc import ABC, abstractmethod
from pathlib import Path
from typing import Iterable, Callable

from fk.core import events
from fk.core.abstract_event_emitter import AbstractEventEmitter
from fk.core.userpic import DEFAULT_USERPIC

logger = logging.getLogger(__name__)


def _is_gnome() -> bool:
    return os.environ.get('DESKTOP_SESSION', 'N/A') == 'gnome'


def _always_show(_) -> bool:
    return True


def _never_show(_) -> bool:
    return False


def _show_for_gradient_eyecandy(values: dict[str, str]) -> bool:
    return values['Application.eyecandy_type'] == 'gradient'


def _show_for_image_eyecandy(values: dict[str, str]) -> bool:
    return values['Application.eyecandy_type'] == 'image'


def _show_for_file_source(values: dict[str, str]) -> bool:
    return values['Source.type'] == 'local'


def _hide_for_ephemeral_source(values: dict[str, str]) -> bool:
    return values['Source.type'] != 'ephemeral'


def _show_for_websocket_source(values: dict[str, str]) -> bool:
    return values['Source.type'] in ('websocket', 'flowkeeper.org', 'flowkeeper.pro')


def _show_when_encryption_is_enabled(values: dict[str, str]) -> bool:
    return values['Source.type'] in ('flowkeeper.org', 'flowkeeper.pro') \
        or values['Source.encryption_enabled'] == 'True'


def _show_when_encryption_is_optional(values: dict[str, str]) -> bool:
    return values['Source.type'] in ('websocket', 'local', 'ephemeral')


def _show_for_custom_websocket_source(values: dict[str, str]) -> bool:
    return values['Source.type'] == 'websocket'


def _show_for_basic_auth(values: dict[str, str]) -> bool:
    return _show_for_websocket_source(values) and values['WebsocketEventSource.auth_type'] == 'basic'


def _show_for_google_auth(values: dict[str, str]) -> bool:
    return _show_for_websocket_source(values) and values['WebsocketEventSource.auth_type'] == 'google'


def _show_if_play_alarm_enabled(values: dict[str, str]) -> bool:
    return values['Application.play_alarm_sound'] == 'True'


def _show_if_signed_in(values: dict[str, str]) -> bool:
    return _show_for_google_auth(values) and values['WebsocketEventSource.username'] != 'user@local.host'


def _show_if_signed_out(values: dict[str, str]) -> bool:
    return _show_for_google_auth(values) and values['WebsocketEventSource.username'] == 'user@local.host'


def _show_if_play_rest_enabled(values: dict[str, str]) -> bool:
    return values['Application.play_rest_sound'] == 'True'


def _show_if_madelene(values: dict[str, str]) -> bool:
    return _show_if_play_rest_enabled(values) and values['Application.rest_sound_file'] == 'qrc:/sound/Madelene.mp3'


def _show_if_play_tick_enabled(values: dict[str, str]) -> bool:
    return values['Application.play_tick_sound'] == 'True'


class AbstractSettings(AbstractEventEmitter, ABC):
    # Category -> [(id, type, display, default, options, visibility)]
    _definitions: dict[str, list[tuple[str, str, str, str, list[any], Callable[[dict[str, str]], bool]]]]
    _defaults: dict[str, str]
    _callback_invoker: Callable

    def __init__(self,
                 default_font_family: str,
                 default_font_size: int,
                 callback_invoker: Callable,
                 is_wayland: bool | None = None):
        AbstractEventEmitter.__init__(self, [
            events.BeforeSettingsChanged,
            events.AfterSettingsChanged,
        ], callback_invoker)

        self._callback_invoker = callback_invoker

        self._defaults = dict()
        self._definitions = {
            'General': [
                ('Pomodoro.default_work_duration', 'duration', 'Default work duration', str(25 * 60), [1, 120 * 60], _always_show),
                ('Pomodoro.default_rest_duration', 'duration', 'Default rest duration', str(5 * 60), [1, 60 * 60], _always_show),
                ('Application.show_completed', 'bool', 'Show completed items', 'True', [], _never_show),
                ('', 'separator', '', '', [], _always_show),
                ('Application.feature_tags', 'bool', 'Display #tags', 'True', [], _always_show),
                ('', 'separator', '', '', [], _always_show),
                ('Application.check_updates', 'bool', 'Check for updates', 'True', [], _always_show),
                ('Application.ignored_updates', 'str', 'Ignored updates', '', [], _never_show),
                ('', 'separator', '', '', [], _always_show),
                ('Application.shortcuts', 'shortcuts', 'Shortcuts', '{}', [], _always_show),
                ('Application.show_tutorial', 'bool', 'Show tutorial on start', 'True', [], _never_show),
                ('Application.completed_tutorial_steps', 'str', 'Completed tutrial steps', '', [], _never_show),
                ('', 'separator', '', '', [], _always_show),
                ('Logger.level', 'choice', 'Log level', 'WARNING', [
                    "ERROR:Errors only",
                    "WARNING:Errors and warnings",
                    "DEBUG:Verbose (use it for troubleshooting)",
                ], _always_show),
                ('Logger.filename', 'file', 'Log filename', str(Path.home() / 'flowkeeper.log'), [], _always_show),
                ('Application.ignore_keyring_errors', 'bool', 'Ignore keyring errors', 'False', [], _never_show),
                ('Application.feature_connect', 'bool', 'Enable Connect feature', 'True', [], _never_show),
                ('Application.feature_keyring', 'bool', 'Enable Keyring feature', 'True', [], _never_show),
            ],
            'Connection': [
                ('Source.fullname', 'str', 'User full name', '', [], _never_show),
                ('Source.type', 'choice', 'Data source', 'local', [
                    "local:Local file (offline)",
                    "flowkeeper.org:Flowkeeper.org (EXPERIMENTAL)",
                    #"flowkeeper.pro:Flowkeeper.pro",
                    "websocket:Self-hosted server (EXPERIMENTAL)",
                    "ephemeral:Ephemeral (in-memory, for testing purposes)",
                ], _always_show),
                ('Source.ignore_errors', 'bool', 'Ignore errors', 'True', [], _always_show),
                ('Source.ignore_invalid_sequence', 'bool', 'Ignore invalid sequences', 'True', [], _always_show),
                ('', 'separator', '', '', [], _show_for_websocket_source),
                ('Application.enable_teams', 'bool', 'Enable teams functionality', 'False', [], _show_for_websocket_source),
                ('', 'separator', '', '', [], _hide_for_ephemeral_source),
                ('FileEventSource.filename', 'file', 'Data file', str(Path.home() / 'flowkeeper-data.txt'), ['*.txt'], _show_for_file_source),
                ('FileEventSource.watch_changes', 'bool', 'Watch changes', 'False', [], _show_for_file_source),
                ('FileEventSource.repair', 'button', 'Repair', '', [], _show_for_file_source),
                ('FileEventSource.compress', 'button', 'Compress', '', [], _show_for_file_source),
                # UC-2: Setting "Server URL" is only shown for the "Self-hosted server" data source
                ('WebsocketEventSource.url', 'str', 'Server URL', 'ws://localhost:8888/ws', [], _show_for_custom_websocket_source),
                # UC-2: Setting "Authentication" is only shown for the "Self-hosted server" or "Flowkeeper.org" data sources
                ('WebsocketEventSource.auth_type', 'choice', 'Authentication', 'google', [
                    "basic:Simple username and password",
                    "google:Google account (more secure)",
                ], _show_for_websocket_source),
                # UC-2: Setting "User email" is only shown for the "Simple username and password" authentication type
                ('WebsocketEventSource.username', 'email', 'User email', 'user@local.host', [], _show_for_basic_auth),
                ('WebsocketEventSource.userpic', 'str', 'User picture', '', [], _never_show),
                ('WebsocketEventSource.consent', 'bool', 'Consent for this username', 'False', [], _never_show),
                # UC-2: Setting "Password" is only shown for the "Simple username and password" authentication type
                ('WebsocketEventSource.password!', 'secret', 'Password', '', [], _show_for_basic_auth),
                ('WebsocketEventSource.refresh_token!', 'secret', 'OAuth Refresh Token', '', [], _never_show),
                # UC-2: Button "Sign in" is only shown if the user is signed out, otherwise "Sign out" is shown
                ('WebsocketEventSource.authenticate', 'button', 'Sign in', '', [], _show_if_signed_out),
                ('WebsocketEventSource.logout', 'button', 'Sign out', '', [], _show_if_signed_in),
                # UC-2: Button "Delete my account" is only shown if the user is signed in
                ('WebsocketEventSource.delete_account', 'button', 'Delete my account', '', ['warning'], _show_if_signed_in),
                ('Source.encryption_separator', 'separator', '', '', [], _always_show),
                # UC-2: Setting "End-to-end encryption" is only shown if the data source is "Local file", "Self-hosted server" or "Ephemeral"
                ('Source.encryption_enabled', 'bool', 'End-to-end encryption', 'False', [], _show_when_encryption_is_optional),
                # UC-2: Setting "End-to-end encryption key" is only shown if "End-to-end encryption" is checked, or if the data source is "Flowkeeper.org"
                ('Source.encryption_key!', 'key', 'End-to-end encryption key', '', [], _show_when_encryption_is_enabled),
                ('Source.encryption_key_cache!', 'secret', 'Encryption key cache', '', [], _never_show),
            ],
            'Teamwork': [
                ('Team.share_state', 'bool', 'Share Pomodoro state', 'False', [], _show_for_websocket_source),
            ],
            'Appearance': [
                ('Application.timer_ui_mode', 'choice', 'When timer starts', 'focus', [
                    "keep:Keep application window as-is",
                    "focus:Switch to focus mode",
                    "minimize:Hide application window",
                ], _always_show),
                ('Application.always_on_top', 'bool', 'Always on top', 'False', [], _always_show),
                ('Application.show_window_title', 'bool', 'Focus window title', str(_is_gnome() or is_wayland), [], _always_show),
                ('Application.theme', 'choice', 'Theme', 'auto', [
                    "auto:Detect automatically (Default)",
                    "light:Light",
                    "dark:Dark",
                    "mixed:Mixed dark & light",
                    "desert:Desert",
                    "beach:Beach volley",
                    "terra:Terra",
                    "motel:Motel",
                    "lime:Sneakers",
                    "resort:Sea resort",
                    "purple:Purple rain",
                    "highlight:Highlight",
                ], _always_show),
                ('Application.quit_on_close', 'bool', 'Quit on close', str(_is_gnome()), [], _always_show),
                ('Application.show_main_menu', 'bool', 'Show main menu', 'False', [], _never_show),
                ('Application.show_status_bar', 'bool', 'Show status bar', 'False', [], _never_show),
                ('Application.show_toolbar', 'bool', 'Show toolbar', 'True', [], _always_show),
                ('Application.show_left_toolbar', 'bool', 'Show left toolbar', 'True', [], _always_show),
                ('Application.show_tray_icon', 'bool', 'Show tray icon', 'True', [], _always_show),
                ('Application.eyecandy_type', 'choice', 'Header background', 'gradient', [
                    "default:Default",
                    "image:Image",
                    "gradient:Gradient",
                ], _always_show),
                # UC-3: Setting "Background image" is only shown if "Header background" = "Image"
                ('Application.eyecandy_image', 'file', 'Background image', '', ['*.png;*.jpg'], _show_for_image_eyecandy),
                # UC-3: Setting "Color scheme" and button "Surprise me!" are only shown if "Header background" = "Gradient"
                ('Application.eyecandy_gradient', 'choice', 'Color scheme', 'SugarLollipop', ['SugarLollipop:SugarLollipop'], _show_for_gradient_eyecandy),
                ('Application.eyecandy_gradient_generate', 'button', 'Surprise me!', '', [], _show_for_gradient_eyecandy),
                ('Application.window_width', 'int', 'Main window width', '700', [5, 5000], _never_show),
                ('Application.window_height', 'int', 'Main window height', '500', [5, 5000], _never_show),
                ('Application.window_splitter_width', 'int', 'Splitter width', '200', [0, 5000], _never_show),
                ('Application.backlogs_visible', 'bool', 'Show backlogs', 'True', [], _never_show),
                ('Application.users_visible', 'bool', 'Show users', 'False', [], _never_show),
                ('Application.last_selected_backlog', 'str', 'Last selected backlog', '', [], _never_show),
                ('Application.table_row_height', 'int', 'Table row height', '30', [0, 5000], _never_show),
            ],
            'Fonts': [
                ('Application.font_main_family', 'font', 'Main font family', default_font_family, [], _always_show),
                ('Application.font_main_size', 'int', 'Main font size', str(default_font_size), [3, 48], _always_show),
                ('Application.font_header_family', 'font', 'Title font family', default_font_family, [], _always_show),
                ('Application.font_header_size', 'int', 'Title font size', str(int(24.0 / 9 * default_font_size)), [3, 72], _always_show),
            ],
            'Audio': [
                # UC-3: Settings "sound file" and "volume %" are only shown when the corresponding "Play ... sound" settings are checked
                ('Application.play_alarm_sound', 'bool', 'Play alarm sound', 'True', [], _always_show),
                ('Application.alarm_sound_file', 'file', 'Alarm sound file', 'qrc:/sound/bell.wav', ['*.wav;*.mp3'], _show_if_play_alarm_enabled),
                ('Application.alarm_sound_volume', 'int', 'Alarm volume %', '100', [0, 100], _show_if_play_alarm_enabled),
                ('separator', 'separator', '', '', [], _always_show),
                ('Application.play_rest_sound', 'bool', 'Play "rest" sound', 'True', [], _always_show),
                ('Application.rest_sound_file', 'file', '"Rest" sound file', 'qrc:/sound/Madelene.mp3', ['*.wav;*.mp3'], _show_if_play_rest_enabled),
                ('Application.rest_sound_copyright', 'label', '', 'Embedded music - "Madelene (ID 1315)"\n(C) Lobo Loco <https://www.musikbrause.de>,\nCC-BY-NC-ND', [], _show_if_madelene),
                ('Application.rest_sound_volume', 'int', 'Rest volume %', '66', [0, 100], _show_if_play_rest_enabled),
                ('separator', 'separator', '', '', [], _always_show),
                ('Application.play_tick_sound', 'bool', 'Play ticking sound', 'True', [], _always_show),
                ('Application.tick_sound_file', 'file', 'Ticking sound file', 'qrc:/sound/tick.wav', ['*.wav;*.mp3'], _show_if_play_tick_enabled),
                ('Application.tick_sound_volume', 'int', 'Ticking volume %', '50', [0, 100], _show_if_play_tick_enabled),
                ('separator', 'separator', '', '', [], _always_show),
                ('Application.audio_output', 'choice', 'Output device', '#default', ['#default:Default'], _always_show),
            ],
        }
        for lst in self._definitions.values():
            for s in lst:
                self._defaults[s[0]] = s[3]
        if logger.isEnabledFor(logging.DEBUG):
            logger.debug('Filled defaults', self._defaults)

    def invoke_callback(self, fn: Callable, **kwargs) -> None:
        self._callback_invoker(fn, **kwargs)

    @abstractmethod
    def set(self, values: dict[str, str], force_fire=False) -> None:
        pass

    @abstractmethod
    def get(self, name: str) -> str:
        # Note that there's no default value -- we can get it from self._defaults
        pass

    @abstractmethod
    def clear(self) -> None:
        pass

    @abstractmethod
    def location(self) -> str:
        pass

    def get_username(self) -> str:
        # UC-3: Username for local and ephemeral sources is "user@local.host". All strategies are executed on behalf of this user.
        if self.get('Source.type') == 'local' or self.get('Source.type') == 'ephemeral':
            return 'user@local.host'
        else:
            return self.get('WebsocketEventSource.username')

    def get_userpic(self) -> str:
        pic = self.get('WebsocketEventSource.userpic')
        return pic if pic != '' else DEFAULT_USERPIC

    def is_team_supported(self) -> bool:
        return self.get('Source.type') != 'local' and self.get('Application.enable_teams') == 'True'

    def is_remote_source(self) -> bool:
        return self.get('Source.type') in ('websocket', 'flowkeeper.org', 'flowkeeper.pro')

    def get_fullname(self) -> str:
        if self.get('Source.type') == 'local' or self.get('Source.type') == 'ephemeral':
            return 'Local User'
        else:
            return self.get('Source.fullname')

    def get_work_duration(self) -> float:
        return float(self.get('Pomodoro.default_work_duration'))

    def get_rest_duration(self) -> float:
        return float(self.get('Pomodoro.default_rest_duration'))

    def get_categories(self) -> Iterable[str]:
        return self._definitions.keys()

    def get_settings(self, category) -> Iterable[tuple[str, str, str, str, list[any], Callable[[dict[str, str]], bool]]]:
        return [
            (
                option_id,
                option_type,
                option_display,
                self.get(option_id) if option_type != 'separator' else '',
                option_options,
                option_visible
            )
            for option_id, option_type, option_display, option_default, option_options, option_visible
            in self._definitions[category]
        ]

    def _get_property(self, option_id, n) -> str:
        for cat in self._definitions.values():
            for opt in cat:
                if opt[0] == option_id:
                    return opt[n]
        raise Exception(f'Invalid option {option_id}')

    def hide(self, option_id: str) -> None:
        # UC-2: Some of the settings can be hidden in runtime in addition to the "normal" checks
        for cat in self._definitions.values():
            for i, opt in enumerate(cat):
                if opt[0] == option_id:
                    mutable = list(opt)
                    mutable[5] = _never_show
                    cat[i] = tuple(mutable)
                    return
        raise Exception(f'Invalid option {option_id}')

    def get_type(self, option_id) -> str:
        return self._get_property(option_id, 1)

    def get_display_name(self, option_id) -> str:
        return self._get_property(option_id, 2)

    def get_configuration(self, option_id) -> list[any]:
        return self._get_property(option_id, 4)

    def reset_to_defaults(self) -> None:
        to_set = dict[str, str]()
        for lst in self._definitions.values():
            for option_id, option_type, option_display, option_default, option_options, option_visible in lst:
                to_set[option_id] = option_default
        self.clear()
        self.set(to_set)

    def is_e2e_encryption_enabled(self) -> bool:
        return _show_when_encryption_is_enabled({
            'Source.encryption_enabled': self.get('Source.encryption_enabled'),
            'Source.type': self.get('Source.type')
        })

    @abstractmethod
    def is_keyring_enabled(self) -> bool:
        pass

    @abstractmethod
    def get_auto_theme(self) -> str:
        pass

    def get_theme(self) -> str:
        raw = self.get('Application.theme')
        return self.get_auto_theme() if raw == 'auto' else raw

<<<<<<< HEAD
    def get_url(self) -> str:
        source_type = self.get('Source.type')
        if source_type == 'websocket':
            return self.get('WebsocketEventSource.url')
        elif source_type == 'flowkeeper.org':
            return 'wss://app.flowkeeper.org/ws'
        elif source_type == 'flowkeeper.pro':
            return 'wss://app.flowkeeper.pro/ws'
        else:
            raise Exception(f"Unexpected source type for WebSocket event source: {source_type}")
=======
    def update_default(self, name: str, value: str) -> None:
        self._defaults[name] = value
>>>>>>> a8bc1309
<|MERGE_RESOLUTION|>--- conflicted
+++ resolved
@@ -389,7 +389,6 @@
         raw = self.get('Application.theme')
         return self.get_auto_theme() if raw == 'auto' else raw
 
-<<<<<<< HEAD
     def get_url(self) -> str:
         source_type = self.get('Source.type')
         if source_type == 'websocket':
@@ -400,7 +399,6 @@
             return 'wss://app.flowkeeper.pro/ws'
         else:
             raise Exception(f"Unexpected source type for WebSocket event source: {source_type}")
-=======
+
     def update_default(self, name: str, value: str) -> None:
-        self._defaults[name] = value
->>>>>>> a8bc1309
+        self._defaults[name] = value