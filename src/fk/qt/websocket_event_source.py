--- conflicted
+++ resolved
@@ -28,7 +28,6 @@
 from fk.core import events
 from fk.core.abstract_cryptograph import AbstractCryptograph
 from fk.core.abstract_data_item import generate_uid
-from fk.core.abstract_event_emitter import AbstractEventEmitter
 from fk.core.abstract_event_source import AbstractEventSource
 from fk.core.abstract_settings import AbstractSettings
 from fk.core.abstract_strategy import AbstractStrategy
@@ -124,20 +123,14 @@
             logger.warning(f'WebSocket disconnected due to an error reported by the server. Will not try to reconnect.')
         else:
             logger.warning(f'WebSocket disconnected for unknown reason. Will attempt to reconnect in {next_reconnect}ms')
-<<<<<<< HEAD
             # TODO: Bug -- if we ask for consent, and reconnect in the meantime, the app crashes
-            self._reconnect_timer.schedule(next_reconnect, self.connect, None, True)
-
-    def connect(self, params: dict | None = None) -> None:
-        self.went_offline()
-=======
             self._reconnect_timer.schedule(next_reconnect,
                                            lambda _1, _2: self.connect(),
                                            None,
                                            True)
 
-    def connect(self) -> None:
->>>>>>> a8bc1309
+    def connect(self, params: dict | None = None) -> None:
+        self.went_offline()
         self._connection_attempt += 1
         url = self.get_settings().get_url()
         logger.debug(f'Connecting to {url}, attempt {self._connection_attempt}')
@@ -288,13 +281,11 @@
     def can_connect(self):
         return True
 
-<<<<<<< HEAD
     def get_id(self) -> str:
         url = self.get_settings().get_url()
         username = self.get_settings().get_username()
         h = md5((url + username).encode('utf-8')).hexdigest()
         return f'websocket-{h}'
-=======
+
     def repair(self) -> list[str] | None:
-        return None
->>>>>>> a8bc1309
+        return None