--- conflicted
+++ resolved
@@ -128,11 +128,7 @@
             self._audio_player.setLoops(1)
             self._audio_player.play()     # This will substitute the bell sound
 
-<<<<<<< HEAD
-    def _on_messages(self, event: str, source: AbstractEventSource, carry: any = None) -> None:
-=======
     def _start_what_is_needed(self) -> None:
->>>>>>> a8bc1309
         if self._timer.is_working():
             self._start_ticking()
         elif self._timer.is_resting():
