--- conflicted
+++ resolved
@@ -16,10 +16,7 @@
 import math
 
 from PySide6 import QtCore, QtGui, QtWidgets
-<<<<<<< HEAD
-=======
 from PySide6.QtCore import QPointF
->>>>>>> 0e8f9eab
 from PySide6.QtGui import QColor, QPainterPath, QPen
 
 from fk.qt.render.abstract_timer_renderer import AbstractTimerRenderer
