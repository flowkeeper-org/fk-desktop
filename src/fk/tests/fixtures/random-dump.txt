- Class: User
  UID: user@local.host
  Owner: N/A
  Parent UID: 0
  Create date: 2025-05-05 14:38:00+00:00
  Last modified: 2025-06-02 23:19:32.070000+00:00
  Name: user@local.host
  Children:
  - Class: Backlog
    UID: b59e1a2e-225d-4944-8684-43329f82e395
    Owner: user@local.host
    Parent UID: user@local.host
    Create date: 2025-05-05 14:38:27+00:00
    Last modified: 2025-05-05 18:37:06.100000+00:00
    Name: Template for #Alpha
    Children:
    - Class: Workitem
      UID: 614642f8-837b-4729-b51c-e786c50f103b
      Owner: user@local.host
      Parent UID: b59e1a2e-225d-4944-8684-43329f82e395
      Create date: 2025-05-05 14:38:47+00:00
      Last modified: 2025-05-05 18:35:15.100000+00:00
      Name: Find website for #Omega
      Children:
      - Class: Pomodoro
        UID: <MASKED>
        Owner: user@local.host
        Parent UID: <MASKED>
        Create date: 2025-05-05 17:46:53.040000+00:00
        Last modified: 2025-05-05 17:55:28.050000+00:00
        Name: Pomodoro 1
        Children:
        - <Empty>
        Type: tracker
        State: finished
        Is planned: True
        Work duration: 0
        Rest duration: 0
        Work started: 2025-05-05 17:46:53.050000+00:00
        Rest started: None
        Completed: 2025-05-05 17:55:28.050000+00:00
      - Class: Pomodoro
        UID: <MASKED>
        Owner: user@local.host
        Parent UID: <MASKED>
        Create date: 2025-05-05 17:56:24.050000+00:00
        Last modified: 2025-05-05 18:05:33.060000+00:00
        Name: Pomodoro 2
        Children:
        - <Empty>
        Type: tracker
        State: finished
        Is planned: False
        Work duration: 0
        Rest duration: 0
        Work started: 2025-05-05 17:56:24.060000+00:00
        Rest started: None
        Completed: 2025-05-05 18:05:33.060000+00:00
      - Class: Pomodoro
        UID: <MASKED>
        Owner: user@local.host
        Parent UID: <MASKED>
        Create date: 2025-05-05 18:07:10.060000+00:00
        Last modified: 2025-05-05 18:10:58.070000+00:00
        Name: Pomodoro 3
        Children:
        - <Empty>
        Type: tracker
        State: finished
        Is planned: False
        Work duration: 0
        Rest duration: 0
        Work started: 2025-05-05 18:07:10.070000+00:00
        Rest started: None
        Completed: 2025-05-05 18:10:58.070000+00:00
      - Class: Pomodoro
        UID: <MASKED>
        Owner: user@local.host
        Parent UID: <MASKED>
        Create date: 2025-05-05 18:11:39.070000+00:00
        Last modified: 2025-05-05 18:15:13.080000+00:00
        Name: Pomodoro 4
        Children:
        - <Empty>
        Type: tracker
        State: finished
        Is planned: False
        Work duration: 0
        Rest duration: 0
        Work started: 2025-05-05 18:11:39.080000+00:00
        Rest started: None
        Completed: 2025-05-05 18:15:13.080000+00:00
      - Class: Pomodoro
        UID: <MASKED>
        Owner: user@local.host
        Parent UID: <MASKED>
        Create date: 2025-05-05 18:17:09.080000+00:00
        Last modified: 2025-05-05 18:25:33.090000+00:00
        Name: Pomodoro 5
        Children:
        - <Empty>
        Type: tracker
        State: finished
        Is planned: False
        Work duration: 0
        Rest duration: 0
        Work started: 2025-05-05 18:17:09.090000+00:00
        Rest started: None
        Completed: 2025-05-05 18:25:33.090000+00:00
      - Class: Pomodoro
        UID: <MASKED>
        Owner: user@local.host
        Parent UID: <MASKED>
        Create date: 2025-05-05 18:26:29.090000+00:00
        Last modified: 2025-05-05 18:35:15.100000+00:00
        Name: Pomodoro 6
        Children:
        - <Empty>
        Type: tracker
        State: finished
        Is planned: False
        Work duration: 0
        Rest duration: 0
        Work started: 2025-05-05 18:26:29.100000+00:00
        Rest started: None
        Completed: 2025-05-05 18:35:15.100000+00:00
      Intervals: ['From 2025-05-05 17:46:53.050000+00:00 to 2025-05-05 17:55:28.050000+00:00 [0 / 0]', 'From 2025-05-05 17:56:24.060000+00:00 to 2025-05-05 18:05:33.060000+00:00 [0 / 0]', 'From 2025-05-05 18:07:10.070000+00:00 to 2025-05-05 18:10:58.070000+00:00 [0 / 0]', 'From 2025-05-05 18:11:39.080000+00:00 to 2025-05-05 18:15:13.080000+00:00 [0 / 0]', 'From 2025-05-05 18:17:09.090000+00:00 to 2025-05-05 18:25:33.090000+00:00 [0 / 0]', 'From 2025-05-05 18:26:29.100000+00:00 to 2025-05-05 18:35:15.100000+00:00 [0 / 0]']
      State: running
      Work started: 2025-05-05 17:46:53.050000+00:00
      Work ended: None
    - Class: Workitem
      UID: 1d5057fd-aad8-4bd7-85c3-1f3f7be6bb98
      Owner: user@local.host
      Parent UID: b59e1a2e-225d-4944-8684-43329f82e395
      Create date: 2025-05-05 14:39:17+00:00
      Last modified: 2025-05-05 17:45:56.040000+00:00
      Name: Request architecture for #Gamma
      Children:
      - Class: Pomodoro
        UID: <MASKED>
        Owner: user@local.host
        Parent UID: <MASKED>
        Create date: 2025-05-05 14:39:22+00:00
        Last modified: 2025-05-05 17:45:56.040000+00:00
        Name: Pomodoro 1
        Children:
        - Class: Interruption
          UID: <MASKED>
          Owner: user@local.host
          Parent UID: <MASKED>
          Create date: 2025-05-05 17:34:27.040000+00:00
          Last modified: 2025-05-05 17:34:27.040000+00:00
          Reason: Voided for a good reason
          Void: False
          Duration: <None>
        - Class: Interruption
          UID: <MASKED>
          Owner: user@local.host
          Parent UID: <MASKED>
          Create date: 2025-05-05 17:45:56.040000+00:00
          Last modified: 2025-05-05 17:45:56.040000+00:00
          Reason: Voided for a good reason
          Void: False
          Duration: <None>
        Type: normal
        State: new
        Is planned: True
        Work duration: 1500.0
        Rest duration: 300.0
        Work started: 2025-05-05 17:35:39.040000+00:00
        Rest started: None
        Completed: None
      - Class: Pomodoro
        UID: <MASKED>
        Owner: user@local.host
        Parent UID: <MASKED>
        Create date: 2025-05-05 14:39:26+00:00
        Last modified: 2025-05-05 14:39:26+00:00
        Name: Pomodoro 2
        Children:
        - <Empty>
        Type: normal
        State: new
        Is planned: True
        Work duration: 1500.0
        Rest duration: 300.0
        Work started: None
        Rest started: None
        Completed: None
      Intervals: ['From 2025-05-05 17:23:59.040000+00:00 to 2025-05-05 17:34:27.040000+00:00 [1500.0 / 300.0]', 'From 2025-05-05 17:35:39.040000+00:00 to 2025-05-05 17:45:56.040000+00:00 [1500.0 / 300.0]']
      State: running
      Work started: 2025-05-05 17:23:59.040000+00:00
      Work ended: None
    - Class: Workitem
      UID: 1fb907fd-59cc-406d-8b08-ca7788c83cca
      Owner: user@local.host
      Parent UID: b59e1a2e-225d-4944-8684-43329f82e395
      Create date: 2025-05-05 14:39:49+00:00
      Last modified: 2025-05-05 18:36:11.100000+00:00
      Name: Check documentation for #Alpha
      Children:
      - Class: Pomodoro
        UID: <MASKED>
        Owner: user@local.host
        Parent UID: <MASKED>
        Create date: 2025-05-05 14:39:55+00:00
        Last modified: 2025-05-05 17:08:40.040000+00:00
        Name: Pomodoro 1
        Children:
        - Class: Interruption
          UID: <MASKED>
          Owner: user@local.host
          Parent UID: <MASKED>
          Create date: 2025-05-05 16:52:51.040000+00:00
          Last modified: 2025-05-05 16:52:51.040000+00:00
          Reason: An interruption
          Void: False
          Duration: <None>
        Type: normal
        State: finished
        Is planned: True
        Work duration: 1500.0
        Rest duration: 300.0
        Work started: 2025-05-05 16:38:40.040000+00:00
        Rest started: 2025-05-05 17:03:40.040000+00:00
        Completed: 2025-05-05 17:08:40.040000+00:00
      - Class: Pomodoro
        UID: <MASKED>
        Owner: user@local.host
        Parent UID: <MASKED>
        Create date: 2025-05-05 14:40:00+00:00
        Last modified: 2025-05-05 14:40:00+00:00
        Name: Pomodoro 2
        Children:
        - <Empty>
        Type: normal
        State: new
        Is planned: True
        Work duration: 1500.0
        Rest duration: 300.0
        Work started: None
        Rest started: None
        Completed: None
      Intervals: ['From 2025-05-05 16:38:40.040000+00:00 to None [1500.0 / 300.0]']
      State: finished
      Work started: 2025-05-05 16:38:40.040000+00:00
      Work ended: 2025-05-05 18:36:11.100000+00:00
    - Class: Workitem
      UID: d6f21703-52fc-45cc-b635-df6b3a024b16
      Owner: user@local.host
      Parent UID: b59e1a2e-225d-4944-8684-43329f82e395
      Create date: 2025-05-05 14:40:40+00:00
      Last modified: 2025-05-05 16:38:10.040000+00:00
      Name: Send automation for #Gamma
      Children:
      - Class: Pomodoro
        UID: <MASKED>
        Owner: user@local.host
        Parent UID: <MASKED>
        Create date: 2025-05-05 16:26:04.030000+00:00
        Last modified: 2025-05-05 16:38:10.040000+00:00
        Name: Pomodoro 1
        Children:
        - <Empty>
        Type: tracker
        State: finished
        Is planned: True
        Work duration: 0
        Rest duration: 0
        Work started: 2025-05-05 16:26:04.040000+00:00
        Rest started: None
        Completed: 2025-05-05 16:38:10.040000+00:00
      Intervals: ['From 2025-05-05 16:26:04.040000+00:00 to 2025-05-05 16:38:10.040000+00:00 [0 / 0]']
      State: finished
      Work started: 2025-05-05 16:26:04.040000+00:00
      Work ended: 2025-05-05 16:38:10.040000+00:00
    - Class: Workitem
      UID: 66f859dd-3162-4cf5-a21e-74452bb150b6
      Owner: user@local.host
      Parent UID: b59e1a2e-225d-4944-8684-43329f82e395
      Create date: 2025-05-05 14:41:03+00:00
      Last modified: 2025-05-05 16:25:03.030000+00:00
      Name: Deprecate script for #Omega
      Children:
      - Class: Pomodoro
        UID: <MASKED>
        Owner: user@local.host
        Parent UID: <MASKED>
        Create date: 2025-05-05 14:41:09+00:00
        Last modified: 2025-05-05 16:25:03.030000+00:00
        Name: Pomodoro 1
        Children:
        - Class: Interruption
          UID: <MASKED>
          Owner: user@local.host
          Parent UID: <MASKED>
          Create date: 2025-05-05 16:25:03.030000+00:00
          Last modified: 2025-05-05 16:25:03.030000+00:00
          Reason: Voided for a good reason
          Void: False
          Duration: <None>
        Type: normal
        State: new
        Is planned: True
        Work duration: 1500.0
        Rest duration: 300.0
        Work started: 2025-05-05 16:05:32.030000+00:00
        Rest started: None
        Completed: None
      Intervals: ['From 2025-05-05 16:05:32.030000+00:00 to 2025-05-05 16:25:03.030000+00:00 [1500.0 / 300.0]']
      State: running
      Work started: 2025-05-05 16:05:32.030000+00:00
      Work ended: None
    - Class: Workitem
      UID: 977b7a9d-c678-4984-b67e-05dec7c8ac88
      Owner: user@local.host
      Parent UID: b59e1a2e-225d-4944-8684-43329f82e395
      Create date: 2025-05-05 14:41:58+00:00
      Last modified: 2025-05-05 16:03:27.030000+00:00
      Name: Request screenshot for #Delta
      Children:
      - Class: Pomodoro
        UID: <MASKED>
        Owner: user@local.host
        Parent UID: <MASKED>
        Create date: 2025-05-05 15:35:31+00:00
        Last modified: 2025-05-05 15:45:20.010000+00:00
        Name: Pomodoro 1
        Children:
        - <Empty>
        Type: tracker
        State: finished
        Is planned: True
        Work duration: 0
        Rest duration: 0
        Work started: 2025-05-05 15:35:31.010000+00:00
        Rest started: None
        Completed: 2025-05-05 15:45:20.010000+00:00
      - Class: Pomodoro
        UID: <MASKED>
        Owner: user@local.host
        Parent UID: <MASKED>
        Create date: 2025-05-05 15:46:19.010000+00:00
        Last modified: 2025-05-05 15:56:48.020000+00:00
        Name: Pomodoro 2
        Children:
        - <Empty>
        Type: tracker
        State: finished
        Is planned: False
        Work duration: 0
        Rest duration: 0
        Work started: 2025-05-05 15:46:19.020000+00:00
        Rest started: None
        Completed: 2025-05-05 15:56:48.020000+00:00
      - Class: Pomodoro
        UID: <MASKED>
        Owner: user@local.host
        Parent UID: <MASKED>
        Create date: 2025-05-05 15:57:48.020000+00:00
        Last modified: 2025-05-05 16:03:27.030000+00:00
        Name: Pomodoro 3
        Children:
        - <Empty>
        Type: tracker
        State: finished
        Is planned: False
        Work duration: 0
        Rest duration: 0
        Work started: 2025-05-05 15:57:48.030000+00:00
        Rest started: None
        Completed: 2025-05-05 16:03:27.030000+00:00
      Intervals: ['From 2025-05-05 15:35:31.010000+00:00 to 2025-05-05 15:45:20.010000+00:00 [0 / 0]', 'From 2025-05-05 15:46:19.020000+00:00 to 2025-05-05 15:56:48.020000+00:00 [0 / 0]', 'From 2025-05-05 15:57:48.030000+00:00 to 2025-05-05 16:03:27.030000+00:00 [0 / 0]']
      State: running
      Work started: 2025-05-05 15:35:31.010000+00:00
      Work ended: None
    - Class: Workitem
      UID: 771a44c3-24fa-4b3a-b77b-1c83dece9c10
      Owner: user@local.host
      Parent UID: b59e1a2e-225d-4944-8684-43329f82e395
      Create date: 2025-05-05 14:43:02+00:00
      Last modified: 2025-05-05 18:37:06.100000+00:00
      Name: Find script for #Beta
      Children:
      - Class: Pomodoro
        UID: <MASKED>
        Owner: user@local.host
        Parent UID: <MASKED>
        Create date: 2025-05-05 14:43:09+00:00
        Last modified: 2025-05-05 15:14:29+00:00
        Name: Pomodoro 1
        Children:
        - <Empty>
        Type: normal
        State: finished
        Is planned: True
        Work duration: 1500.0
        Rest duration: 300.0
        Work started: 2025-05-05 14:44:29+00:00
        Rest started: 2025-05-05 15:09:29+00:00
        Completed: 2025-05-05 15:14:29+00:00
      - Class: Pomodoro
        UID: <MASKED>
        Owner: user@local.host
        Parent UID: <MASKED>
        Create date: 2025-05-05 14:43:13+00:00
        Last modified: 2025-05-05 14:43:13+00:00
        Name: Pomodoro 2
        Children:
        - <Empty>
        Type: normal
        State: new
        Is planned: True
        Work duration: 1500.0
        Rest duration: 300.0
        Work started: None
        Rest started: None
        Completed: None
      Intervals: ['From 2025-05-05 14:44:29+00:00 to None [1500.0 / 300.0]']
      State: finished
      Work started: 2025-05-05 14:44:29+00:00
      Work ended: 2025-05-05 18:37:06.100000+00:00
  - Class: Backlog
    UID: 307e3d0b-6522-41f0-b9bf-f06e67efe56b
    Owner: user@local.host
    Parent UID: user@local.host
    Create date: 2025-05-09 12:46:34+00:00
    Last modified: 2025-05-09 22:06:58.040000+00:00
    Name: 2025-05-09, Friday
    Children:
    - Class: Workitem
      UID: 2390a9aa-0697-4c60-b9d1-747488c6b0b7
      Owner: user@local.host
      Parent UID: 307e3d0b-6522-41f0-b9bf-f06e67efe56b
      Create date: 2025-05-09 12:47:05+00:00
      Last modified: 2025-05-09 22:06:12.040000+00:00
      Name: Generate design for #Alpha
      Children:
      - Class: Pomodoro
        UID: <MASKED>
        Owner: user@local.host
        Parent UID: <MASKED>
        Create date: 2025-05-09 12:47:10+00:00
        Last modified: 2025-05-09 22:01:55.040000+00:00
        Name: Pomodoro 1
        Children:
        - Class: Interruption
          UID: <MASKED>
          Owner: user@local.host
          Parent UID: <MASKED>
          Create date: 2025-05-09 22:01:55.040000+00:00
          Last modified: 2025-05-09 22:01:55.040000+00:00
          Reason: Voided for a good reason
          Void: False
          Duration: <None>
        Type: normal
        State: new
        Is planned: True
        Work duration: 1500.0
        Rest duration: 300.0
        Work started: 2025-05-09 21:49:49.040000+00:00
        Rest started: None
        Completed: None
      Intervals: ['From 2025-05-09 21:49:49.040000+00:00 to 2025-05-09 22:01:55.040000+00:00 [1500.0 / 300.0]']
      State: finished
      Work started: 2025-05-09 21:49:49.040000+00:00
      Work ended: 2025-05-09 22:06:12.040000+00:00
    - Class: Workitem
      UID: 6a754aa5-a75f-4afc-b189-846f4c922d50
      Owner: user@local.host
      Parent UID: 307e3d0b-6522-41f0-b9bf-f06e67efe56b
      Create date: 2025-05-09 12:47:38+00:00
      Last modified: 2025-05-09 21:48:35.040000+00:00
      Name: Plan architecture for #Alpha
      Children:
      - Class: Pomodoro
        UID: <MASKED>
        Owner: user@local.host
        Parent UID: <MASKED>
        Create date: 2025-05-09 12:47:43+00:00
        Last modified: 2025-05-09 21:48:35.040000+00:00
        Name: Pomodoro 1
        Children:
        - Class: Interruption
          UID: <MASKED>
          Owner: user@local.host
          Parent UID: <MASKED>
          Create date: 2025-05-09 21:14:28.040000+00:00
          Last modified: 2025-05-09 21:14:28.040000+00:00
          Reason: Voided for a good reason
          Void: False
          Duration: <None>
        - Class: Interruption
          UID: <MASKED>
          Owner: user@local.host
          Parent UID: <MASKED>
          Create date: 2025-05-09 21:34:29.040000+00:00
          Last modified: 2025-05-09 21:34:29.040000+00:00
          Reason: Pomodoro voided
          Void: False
          Duration: <None>
        - Class: Interruption
          UID: <MASKED>
          Owner: user@local.host
          Parent UID: <MASKED>
          Create date: 2025-05-09 21:48:35.040000+00:00
          Last modified: 2025-05-09 21:48:35.040000+00:00
          Reason: Voided for a good reason
          Void: False
          Duration: <None>
        Type: normal
        State: new
        Is planned: True
        Work duration: 1500.0
        Rest duration: 300.0
        Work started: 2025-05-09 21:35:12.040000+00:00
        Rest started: None
        Completed: None
      - Class: Pomodoro
        UID: <MASKED>
        Owner: user@local.host
        Parent UID: <MASKED>
        Create date: 2025-05-09 12:47:51+00:00
        Last modified: 2025-05-09 12:47:51+00:00
        Name: Pomodoro 2
        Children:
        - <Empty>
        Type: normal
        State: new
        Is planned: True
        Work duration: 1500.0
        Rest duration: 300.0
        Work started: None
        Rest started: None
        Completed: None
      - Class: Pomodoro
        UID: <MASKED>
        Owner: user@local.host
        Parent UID: <MASKED>
        Create date: 2025-05-09 12:47:57+00:00
        Last modified: 2025-05-09 12:47:57+00:00
        Name: Pomodoro 3
        Children:
        - <Empty>
        Type: normal
        State: new
        Is planned: True
        Work duration: 1500.0
        Rest duration: 300.0
        Work started: None
        Rest started: None
        Completed: None
      Intervals: ['From 2025-05-09 20:57:20.040000+00:00 to 2025-05-09 21:14:28.040000+00:00 [1500.0 / 300.0]', 'From 2025-05-09 21:15:18.040000+00:00 to 2025-05-09 21:34:29.040000+00:00 [1500.0 / 300.0]', 'From 2025-05-09 21:35:12.040000+00:00 to 2025-05-09 21:48:35.040000+00:00 [1500.0 / 300.0]']
      State: running
      Work started: 2025-05-09 20:57:20.040000+00:00
      Work ended: None
    - Class: Workitem
      UID: ddbfe8a5-0e12-443d-93c4-d6ff3a492d41
      Owner: user@local.host
      Parent UID: 307e3d0b-6522-41f0-b9bf-f06e67efe56b
      Create date: 2025-05-09 12:48:35+00:00
      Last modified: 2025-05-09 22:03:19.040000+00:00
      Name: Explain tool for #Omega
      Children:
      - Class: Pomodoro
        UID: <MASKED>
        Owner: user@local.host
        Parent UID: <MASKED>
        Create date: 2025-05-09 12:48:43+00:00
        Last modified: 2025-05-09 20:13:18.040000+00:00
        Name: Pomodoro 1
        Children:
        - <Empty>
        Type: normal
        State: finished
        Is planned: True
        Work duration: 1500.0
        Rest duration: 300.0
        Work started: 2025-05-09 19:43:18.040000+00:00
        Rest started: 2025-05-09 20:08:18.040000+00:00
        Completed: 2025-05-09 20:13:18.040000+00:00
      - Class: Pomodoro
        UID: <MASKED>
        Owner: user@local.host
        Parent UID: <MASKED>
        Create date: 2025-05-09 12:48:50+00:00
        Last modified: 2025-05-09 20:44:07.040000+00:00
        Name: Pomodoro 2
        Children:
        - <Empty>
        Type: normal
        State: finished
        Is planned: True
        Work duration: 1500.0
        Rest duration: 300.0
        Work started: 2025-05-09 20:14:07.040000+00:00
        Rest started: 2025-05-09 20:39:07.040000+00:00
        Completed: 2025-05-09 20:44:07.040000+00:00
      - Class: Pomodoro
        UID: <MASKED>
        Owner: user@local.host
        Parent UID: <MASKED>
        Create date: 2025-05-09 20:13:22.040000+00:00
        Last modified: 2025-05-09 20:56:06.040000+00:00
        Name: Pomodoro 3
        Children:
        - Class: Interruption
          UID: <MASKED>
          Owner: user@local.host
          Parent UID: <MASKED>
          Create date: 2025-05-09 20:56:06.040000+00:00
          Last modified: 2025-05-09 20:56:06.040000+00:00
          Reason: Voided for a good reason
          Void: False
          Duration: <None>
        Type: normal
        State: new
        Is planned: False
        Work duration: 1500.0
        Rest duration: 300.0
        Work started: 2025-05-09 20:45:13.040000+00:00
        Rest started: None
        Completed: None
      Intervals: ['From 2025-05-09 19:43:18.040000+00:00 to None [1500.0 / 300.0]', 'From 2025-05-09 20:14:07.040000+00:00 to None [1500.0 / 300.0]', 'From 2025-05-09 20:45:13.040000+00:00 to 2025-05-09 20:56:06.040000+00:00 [1500.0 / 300.0]']
      State: finished
      Work started: 2025-05-09 19:43:18.040000+00:00
      Work ended: 2025-05-09 22:03:19.040000+00:00
    - Class: Workitem
      UID: 29f31815-f2a0-48fb-ab66-b12306655c2b
      Owner: user@local.host
      Parent UID: 307e3d0b-6522-41f0-b9bf-f06e67efe56b
      Create date: 2025-05-09 12:49:27+00:00
      Last modified: 2025-05-09 22:02:29.040000+00:00
      Name: Send automation for #Gamma
      Children:
      - Class: Pomodoro
        UID: <MASKED>
        Owner: user@local.host
        Parent UID: <MASKED>
        Create date: 2025-05-09 12:49:34+00:00
        Last modified: 2025-05-09 19:01:42.040000+00:00
        Name: Pomodoro 1
        Children:
        - <Empty>
        Type: normal
        State: finished
        Is planned: True
        Work duration: 1500.0
        Rest duration: 300.0
        Work started: 2025-05-09 18:31:42.040000+00:00
        Rest started: 2025-05-09 18:56:42.040000+00:00
        Completed: 2025-05-09 19:01:42.040000+00:00
      - Class: Pomodoro
        UID: <MASKED>
        Owner: user@local.host
        Parent UID: <MASKED>
        Create date: 2025-05-09 12:49:39+00:00
        Last modified: 2025-05-09 19:42:19.040000+00:00
        Name: Pomodoro 2
        Children:
        - <Empty>
        Type: normal
        State: finished
        Is planned: True
        Work duration: 1500.0
        Rest duration: 0.0
        Work started: 2025-05-09 19:02:18.040000+00:00
        Rest started: 2025-05-09 19:27:18.040000+00:00
        Completed: 2025-05-09 19:42:19.040000+00:00
      Intervals: ['From 2025-05-09 18:31:42.040000+00:00 to None [1500.0 / 300.0]', 'From 2025-05-09 19:02:18.040000+00:00 to 2025-05-09 19:42:19.040000+00:00 [1500.0 / 0.0]']
      State: finished
      Work started: 2025-05-09 18:31:42.040000+00:00
      Work ended: 2025-05-09 22:02:29.040000+00:00
    - Class: Workitem
      UID: f8ee9e53-bb37-4920-bb44-2da47f46a1b5
      Owner: user@local.host
      Parent UID: 307e3d0b-6522-41f0-b9bf-f06e67efe56b
      Create date: 2025-05-09 12:50:08+00:00
      Last modified: 2025-05-09 18:30:47.040000+00:00
      Name: Send architecture for #Gamma
      Children:
      - Class: Pomodoro
        UID: <MASKED>
        Owner: user@local.host
        Parent UID: <MASKED>
        Create date: 2025-05-09 12:50:15+00:00
        Last modified: 2025-05-09 17:56:44.040000+00:00
        Name: Pomodoro 1
        Children:
        - Class: Interruption
          UID: <MASKED>
          Owner: user@local.host
          Parent UID: <MASKED>
          Create date: 2025-05-09 17:47:55.040000+00:00
          Last modified: 2025-05-09 17:47:55.040000+00:00
          Reason: <None>
          Void: False
          Duration: <None>
        Type: normal
        State: finished
        Is planned: True
        Work duration: 1500.0
        Rest duration: 300.0
        Work started: 2025-05-09 17:26:44.040000+00:00
        Rest started: 2025-05-09 17:51:44.040000+00:00
        Completed: 2025-05-09 17:56:44.040000+00:00
      - Class: Pomodoro
        UID: <MASKED>
        Owner: user@local.host
        Parent UID: <MASKED>
        Create date: 2025-05-09 12:50:21+00:00
        Last modified: 2025-05-09 18:30:47.040000+00:00
        Name: Pomodoro 2
        Children:
        - Class: Interruption
          UID: <MASKED>
          Owner: user@local.host
          Parent UID: <MASKED>
          Create date: 2025-05-09 18:30:47.040000+00:00
          Last modified: 2025-05-09 18:30:47.040000+00:00
          Reason: Pomodoro voided
          Void: False
          Duration: <None>
        Type: normal
        State: new
        Is planned: True
        Work duration: 1500.0
        Rest duration: 300.0
        Work started: 2025-05-09 18:18:42.040000+00:00
        Rest started: None
        Completed: None
      Intervals: ['From 2025-05-09 17:26:44.040000+00:00 to None [1500.0 / 300.0]', 'From 2025-05-09 18:18:42.040000+00:00 to 2025-05-09 18:30:47.040000+00:00 [1500.0 / 300.0]']
      State: running
      Work started: 2025-05-09 17:26:44.040000+00:00
      Work ended: None
    - Class: Workitem
      UID: c27fdf19-ad1f-4334-a47d-156d7890608e
      Owner: user@local.host
      Parent UID: 307e3d0b-6522-41f0-b9bf-f06e67efe56b
      Create date: 2025-05-09 12:51:12+00:00
      Last modified: 2025-05-09 22:06:58.040000+00:00
      Name: Think about scheme for #Delta
      Children:
      - Class: Pomodoro
        UID: <MASKED>
        Owner: user@local.host
        Parent UID: <MASKED>
        Create date: 2025-05-09 12:51:21+00:00
        Last modified: 2025-05-09 17:25:47.040000+00:00
        Name: Pomodoro 1
        Children:
        - Class: Interruption
          UID: <MASKED>
          Owner: user@local.host
          Parent UID: <MASKED>
          Create date: 2025-05-09 16:54:26.040000+00:00
          Last modified: 2025-05-09 16:54:26.040000+00:00
          Reason: Voided for a good reason
          Void: False
          Duration: <None>
        Type: normal
        State: finished
        Is planned: True
        Work duration: 1500.0
        Rest duration: 300.0
        Work started: 2025-05-09 16:55:47.040000+00:00
        Rest started: 2025-05-09 17:20:47.040000+00:00
        Completed: 2025-05-09 17:25:47.040000+00:00
      - Class: Pomodoro
        UID: <MASKED>
        Owner: user@local.host
        Parent UID: <MASKED>
        Create date: 2025-05-09 12:51:27+00:00
        Last modified: 2025-05-09 12:51:27+00:00
        Name: Pomodoro 2
        Children:
        - <Empty>
        Type: normal
        State: new
        Is planned: True
        Work duration: 1500.0
        Rest duration: 300.0
        Work started: None
        Rest started: None
        Completed: None
      Intervals: ['From 2025-05-09 16:34:01.040000+00:00 to 2025-05-09 16:54:26.040000+00:00 [1500.0 / 300.0]', 'From 2025-05-09 16:55:47.040000+00:00 to None [1500.0 / 300.0]']
      State: finished
      Work started: 2025-05-09 16:34:01.040000+00:00
      Work ended: 2025-05-09 22:06:58.040000+00:00
    - Class: Workitem
      UID: c02c6190-b9f5-4a60-a6ce-16bff70c4b20
      Owner: user@local.host
      Parent UID: 307e3d0b-6522-41f0-b9bf-f06e67efe56b
      Create date: 2025-05-09 12:51:47+00:00
      Last modified: 2025-05-09 22:05:31.040000+00:00
      Name: Verify website for #Beta
      Children:
      - Class: Pomodoro
        UID: <MASKED>
        Owner: user@local.host
        Parent UID: <MASKED>
        Create date: 2025-05-09 12:51:53+00:00
        Last modified: 2025-05-09 15:11:30.040000+00:00
        Name: Pomodoro 1
        Children:
        - <Empty>
        Type: normal
        State: finished
        Is planned: True
        Work duration: 1500.0
        Rest duration: 300.0
        Work started: 2025-05-09 14:41:30.040000+00:00
        Rest started: 2025-05-09 15:06:30.040000+00:00
        Completed: 2025-05-09 15:11:30.040000+00:00
      - Class: Pomodoro
        UID: <MASKED>
        Owner: user@local.host
        Parent UID: <MASKED>
        Create date: 2025-05-09 12:52:01+00:00
        Last modified: 2025-05-09 16:00:35.040000+00:00
        Name: Pomodoro 2
        Children:
        - <Empty>
        Type: normal
        State: finished
        Is planned: True
        Work duration: 1500.0
        Rest duration: 0.0
        Work started: 2025-05-09 15:12:40.040000+00:00
        Rest started: 2025-05-09 15:37:40.040000+00:00
        Completed: 2025-05-09 16:00:35.040000+00:00
      - Class: Pomodoro
        UID: <MASKED>
        Owner: user@local.host
        Parent UID: <MASKED>
        Create date: 2025-05-09 12:52:04+00:00
        Last modified: 2025-05-09 16:33:02.040000+00:00
        Name: Pomodoro 3
        Children:
        - Class: Interruption
          UID: <MASKED>
          Owner: user@local.host
          Parent UID: <MASKED>
          Create date: 2025-05-09 16:18:16.040000+00:00
          Last modified: 2025-05-09 16:18:16.040000+00:00
          Reason: Voided for a good reason
          Void: False
          Duration: <None>
        - Class: Interruption
          UID: <MASKED>
          Owner: user@local.host
          Parent UID: <MASKED>
          Create date: 2025-05-09 16:33:02.040000+00:00
          Last modified: 2025-05-09 16:33:02.040000+00:00
          Reason: Pomodoro voided
          Void: False
          Duration: <None>
        Type: normal
        State: new
        Is planned: True
        Work duration: 1500.0
        Rest duration: 300.0
        Work started: 2025-05-09 16:19:47.040000+00:00
        Rest started: None
        Completed: None
      - Class: Pomodoro
        UID: <MASKED>
        Owner: user@local.host
        Parent UID: <MASKED>
        Create date: 2025-05-09 15:11:35.040000+00:00
        Last modified: 2025-05-09 15:11:35.040000+00:00
        Name: Pomodoro 4
        Children:
        - <Empty>
        Type: normal
        State: new
        Is planned: False
        Work duration: 1500.0
        Rest duration: 300.0
        Work started: None
        Rest started: None
        Completed: None
      - Class: Pomodoro
        UID: <MASKED>
        Owner: user@local.host
        Parent UID: <MASKED>
        Create date: 2025-05-09 16:00:42.040000+00:00
        Last modified: 2025-05-09 16:00:42.040000+00:00
        Name: Pomodoro 5
        Children:
        - <Empty>
        Type: normal
        State: new
        Is planned: False
        Work duration: 1500.0
        Rest duration: 300.0
        Work started: None
        Rest started: None
        Completed: None
      Intervals: ['From 2025-05-09 14:41:30.040000+00:00 to None [1500.0 / 300.0]', 'From 2025-05-09 15:12:40.040000+00:00 to 2025-05-09 16:00:35.040000+00:00 [1500.0 / 0.0]', 'From 2025-05-09 16:01:31.040000+00:00 to 2025-05-09 16:18:16.040000+00:00 [1500.0 / 300.0]', 'From 2025-05-09 16:19:47.040000+00:00 to 2025-05-09 16:33:02.040000+00:00 [1500.0 / 300.0]']
      State: finished
      Work started: 2025-05-09 14:41:30.040000+00:00
      Work ended: 2025-05-09 22:05:31.040000+00:00
    - Class: Workitem
      UID: 048735dc-2e14-4468-b92b-887442533005
      Owner: user@local.host
      Parent UID: 307e3d0b-6522-41f0-b9bf-f06e67efe56b
      Create date: 2025-05-09 12:52:42+00:00
      Last modified: 2025-05-09 22:04:28.040000+00:00
      Name: Think about automation for #Delta
      Children:
      - Class: Pomodoro
        UID: <MASKED>
        Owner: user@local.host
        Parent UID: <MASKED>
        Create date: 2025-05-09 13:57:13+00:00
        Last modified: 2025-05-09 14:06:34.010000+00:00
        Name: Pomodoro 1
        Children:
        - <Empty>
        Type: tracker
        State: finished
        Is planned: True
        Work duration: 0
        Rest duration: 0
        Work started: 2025-05-09 13:57:13.010000+00:00
        Rest started: None
        Completed: 2025-05-09 14:06:34.010000+00:00
      - Class: Pomodoro
        UID: <MASKED>
        Owner: user@local.host
        Parent UID: <MASKED>
        Create date: 2025-05-09 14:08:06.010000+00:00
        Last modified: 2025-05-09 14:20:34.020000+00:00
        Name: Pomodoro 2
        Children:
        - <Empty>
        Type: tracker
        State: finished
        Is planned: False
        Work duration: 0
        Rest duration: 0
        Work started: 2025-05-09 14:08:06.020000+00:00
        Rest started: None
        Completed: 2025-05-09 14:20:34.020000+00:00
      - Class: Pomodoro
        UID: <MASKED>
        Owner: user@local.host
        Parent UID: <MASKED>
        Create date: 2025-05-09 14:21:19.020000+00:00
        Last modified: 2025-05-09 14:29:48.030000+00:00
        Name: Pomodoro 3
        Children:
        - <Empty>
        Type: tracker
        State: finished
        Is planned: False
        Work duration: 0
        Rest duration: 0
        Work started: 2025-05-09 14:21:19.030000+00:00
        Rest started: None
        Completed: 2025-05-09 14:29:48.030000+00:00
      - Class: Pomodoro
        UID: <MASKED>
        Owner: user@local.host
        Parent UID: <MASKED>
        Create date: 2025-05-09 14:30:56.030000+00:00
        Last modified: 2025-05-09 14:40:38.040000+00:00
        Name: Pomodoro 4
        Children:
        - <Empty>
        Type: tracker
        State: finished
        Is planned: False
        Work duration: 0
        Rest duration: 0
        Work started: 2025-05-09 14:30:56.040000+00:00
        Rest started: None
        Completed: 2025-05-09 14:40:38.040000+00:00
      Intervals: ['From 2025-05-09 13:57:13.010000+00:00 to 2025-05-09 14:06:34.010000+00:00 [0 / 0]', 'From 2025-05-09 14:08:06.020000+00:00 to 2025-05-09 14:20:34.020000+00:00 [0 / 0]', 'From 2025-05-09 14:21:19.030000+00:00 to 2025-05-09 14:29:48.030000+00:00 [0 / 0]', 'From 2025-05-09 14:30:56.040000+00:00 to 2025-05-09 14:40:38.040000+00:00 [0 / 0]']
      State: finished
      Work started: 2025-05-09 13:57:13.010000+00:00
      Work ended: 2025-05-09 22:04:28.040000+00:00
    - Class: Workitem
      UID: dc092249-26c9-4b09-ac27-da99eebdeacf
      Owner: user@local.host
      Parent UID: 307e3d0b-6522-41f0-b9bf-f06e67efe56b
      Create date: 2025-05-09 12:52:59+00:00
      Last modified: 2025-05-09 13:56:03+00:00
      Name: Fix documentation for #Beta
      Children:
      - Class: Pomodoro
        UID: <MASKED>
        Owner: user@local.host
        Parent UID: <MASKED>
        Create date: 2025-05-09 12:53:07+00:00
        Last modified: 2025-05-09 13:24:29+00:00
        Name: Pomodoro 1
        Children:
        - <Empty>
        Type: normal
        State: finished
        Is planned: True
        Work duration: 1500.0
        Rest duration: 300.0
        Work started: 2025-05-09 12:54:29+00:00
        Rest started: 2025-05-09 13:19:29+00:00
        Completed: 2025-05-09 13:24:29+00:00
      - Class: Pomodoro
        UID: <MASKED>
        Owner: user@local.host
        Parent UID: <MASKED>
        Create date: 2025-05-09 12:53:11+00:00
        Last modified: 2025-05-09 13:56:03+00:00
        Name: Pomodoro 2
        Children:
        - <Empty>
        Type: normal
        State: finished
        Is planned: True
        Work duration: 1500.0
        Rest duration: 300.0
        Work started: 2025-05-09 13:26:03+00:00
        Rest started: 2025-05-09 13:51:03+00:00
        Completed: 2025-05-09 13:56:03+00:00
      - Class: Pomodoro
        UID: <MASKED>
        Owner: user@local.host
        Parent UID: <MASKED>
        Create date: 2025-05-09 13:24:35+00:00
        Last modified: 2025-05-09 13:24:35+00:00
        Name: Pomodoro 3
        Children:
        - <Empty>
        Type: normal
        State: new
        Is planned: False
        Work duration: 1500.0
        Rest duration: 300.0
        Work started: None
        Rest started: None
        Completed: None
      Intervals: ['From 2025-05-09 12:54:29+00:00 to None [1500.0 / 300.0]', 'From 2025-05-09 13:26:03+00:00 to None [1500.0 / 300.0]']
      State: running
      Work started: 2025-05-09 12:54:29+00:00
      Work ended: None
  - Class: Backlog
    UID: cd7802ad-b68b-4722-81b4-baefe9888c39
    Owner: user@local.host
    Parent UID: user@local.host
    Create date: 2025-05-13 13:24:23+00:00
    Last modified: 2025-05-13 20:45:14.080000+00:00
    Name: 2025-05-13, Tuesday
    Children:
    - Class: Workitem
      UID: 3bba42a2-c057-436a-953f-849f590c4462
      Owner: user@local.host
      Parent UID: cd7802ad-b68b-4722-81b4-baefe9888c39
      Create date: 2025-05-13 13:24:46+00:00
      Last modified: 2025-05-13 20:43:53.080000+00:00
      Name: Fix idea for #Gamma
      Children:
      - Class: Pomodoro
        UID: <MASKED>
        Owner: user@local.host
        Parent UID: <MASKED>
        Create date: 2025-05-13 13:24:56+00:00
        Last modified: 2025-05-13 19:33:01.080000+00:00
        Name: Pomodoro 1
        Children:
        - <Empty>
        Type: normal
        State: finished
        Is planned: True
        Work duration: 1500.0
        Rest duration: 300.0
        Work started: 2025-05-13 19:03:01.080000+00:00
        Rest started: 2025-05-13 19:28:01.080000+00:00
        Completed: 2025-05-13 19:33:01.080000+00:00
      - Class: Pomodoro
        UID: <MASKED>
        Owner: user@local.host
        Parent UID: <MASKED>
        Create date: 2025-05-13 13:25:05+00:00
        Last modified: 2025-05-13 20:42:13.080000+00:00
        Name: Pomodoro 2
        Children:
        - <Empty>
        Type: normal
        State: finished
        Is planned: True
        Work duration: 1500.0
        Rest duration: 0.0
        Work started: 2025-05-13 19:33:54.080000+00:00
        Rest started: 2025-05-13 19:58:54.080000+00:00
        Completed: 2025-05-13 20:42:13.080000+00:00
      Intervals: ['From 2025-05-13 19:03:01.080000+00:00 to None [1500.0 / 300.0]', 'From 2025-05-13 19:33:54.080000+00:00 to 2025-05-13 20:42:13.080000+00:00 [1500.0 / 0.0]']
      State: finished
      Work started: 2025-05-13 19:03:01.080000+00:00
      Work ended: 2025-05-13 20:43:53.080000+00:00
    - Class: Workitem
      UID: d32cf12d-f3e3-4284-bb81-ad2503490de7
      Owner: user@local.host
      Parent UID: cd7802ad-b68b-4722-81b4-baefe9888c39
      Create date: 2025-05-13 13:25:29+00:00
      Last modified: 2025-05-13 19:02:11.080000+00:00
      Name: Fix screenshot for #Omega
      Children:
      - Class: Pomodoro
        UID: <MASKED>
        Owner: user@local.host
        Parent UID: <MASKED>
        Create date: 2025-05-13 13:25:36+00:00
        Last modified: 2025-05-13 18:58:23.080000+00:00
        Name: Pomodoro 1
        Children:
        - <Empty>
        Type: normal
        State: finished
        Is planned: True
        Work duration: 1500.0
        Rest duration: 300.0
        Work started: 2025-05-13 18:28:23.080000+00:00
        Rest started: 2025-05-13 18:53:23.080000+00:00
        Completed: 2025-05-13 18:58:23.080000+00:00
      - Class: Pomodoro
        UID: <MASKED>
        Owner: user@local.host
        Parent UID: <MASKED>
        Create date: 2025-05-13 13:25:43+00:00
        Last modified: 2025-05-13 19:02:11.080000+00:00
        Name: Pomodoro 2
        Children:
        - Class: Interruption
          UID: <MASKED>
          Owner: user@local.host
          Parent UID: <MASKED>
          Create date: 2025-05-13 19:02:11.080000+00:00
          Last modified: 2025-05-13 19:02:11.080000+00:00
          Reason: The item was marked completed before Pomodoro rang
          Void: False
          Duration: <None>
        Type: normal
        State: new
        Is planned: True
        Work duration: 1500.0
        Rest duration: 300.0
        Work started: 2025-05-13 18:59:03.080000+00:00
        Rest started: None
        Completed: None
      - Class: Pomodoro
        UID: <MASKED>
        Owner: user@local.host
        Parent UID: <MASKED>
        Create date: 2025-05-13 13:25:48+00:00
        Last modified: 2025-05-13 13:25:48+00:00
        Name: Pomodoro 3
        Children:
        - <Empty>
        Type: normal
        State: new
        Is planned: True
        Work duration: 1500.0
        Rest duration: 300.0
        Work started: None
        Rest started: None
        Completed: None
      - Class: Pomodoro
        UID: <MASKED>
        Owner: user@local.host
        Parent UID: <MASKED>
        Create date: 2025-05-13 18:58:29.080000+00:00
        Last modified: 2025-05-13 18:58:29.080000+00:00
        Name: Pomodoro 4
        Children:
        - <Empty>
        Type: normal
        State: new
        Is planned: False
        Work duration: 1500.0
        Rest duration: 300.0
        Work started: None
        Rest started: None
        Completed: None
      Intervals: ['From 2025-05-13 18:28:23.080000+00:00 to None [1500.0 / 300.0]', 'From 2025-05-13 18:59:03.080000+00:00 to 2025-05-13 19:02:11.080000+00:00 [1500.0 / 300.0]']
      State: finished
      Work started: 2025-05-13 18:28:23.080000+00:00
      Work ended: 2025-05-13 19:02:11.080000+00:00
    - Class: Workitem
      UID: 19884dba-d35d-431b-a474-010406185049
      Owner: user@local.host
      Parent UID: cd7802ad-b68b-4722-81b4-baefe9888c39
      Create date: 2025-05-13 13:26:14+00:00
      Last modified: 2025-05-13 18:18:39.080000+00:00
      Name: Create website for #Alpha
      Children:
      - Class: Pomodoro
        UID: <MASKED>
        Owner: user@local.host
        Parent UID: <MASKED>
        Create date: 2025-05-13 13:26:19+00:00
        Last modified: 2025-05-13 15:53:53.080000+00:00
        Name: Pomodoro 1
        Children:
        - <Empty>
        Type: normal
        State: finished
        Is planned: True
        Work duration: 1500.0
        Rest duration: 300.0
        Work started: 2025-05-13 15:23:53.080000+00:00
        Rest started: 2025-05-13 15:48:53.080000+00:00
        Completed: 2025-05-13 15:53:53.080000+00:00
      - Class: Pomodoro
        UID: <MASKED>
        Owner: user@local.host
        Parent UID: <MASKED>
        Create date: 2025-05-13 13:26:26+00:00
        Last modified: 2025-05-13 16:25:16.080000+00:00
        Name: Pomodoro 2
        Children:
        - <Empty>
        Type: normal
        State: finished
        Is planned: True
        Work duration: 1500.0
        Rest duration: 300.0
        Work started: 2025-05-13 15:55:16.080000+00:00
        Rest started: 2025-05-13 16:20:16.080000+00:00
        Completed: 2025-05-13 16:25:16.080000+00:00
      - Class: Pomodoro
        UID: <MASKED>
        Owner: user@local.host
        Parent UID: <MASKED>
        Create date: 2025-05-13 13:26:33+00:00
        Last modified: 2025-05-13 17:47:37.080000+00:00
        Name: Pomodoro 3
        Children:
        - <Empty>
        Type: normal
        State: finished
        Is planned: True
        Work duration: 1500.0
        Rest duration: 0.0
        Work started: 2025-05-13 16:26:45.080000+00:00
        Rest started: 2025-05-13 16:51:45.080000+00:00
        Completed: 2025-05-13 17:47:37.080000+00:00
      - Class: Pomodoro
        UID: <MASKED>
        Owner: user@local.host
        Parent UID: <MASKED>
        Create date: 2025-05-13 17:47:42.080000+00:00
        Last modified: 2025-05-13 18:18:39.080000+00:00
        Name: Pomodoro 4
        Children:
        - Class: Interruption
          UID: <MASKED>
          Owner: user@local.host
          Parent UID: <MASKED>
          Create date: 2025-05-13 17:57:23.080000+00:00
          Last modified: 2025-05-13 17:57:23.080000+00:00
          Reason: <None>
          Void: False
          Duration: 0:04:22
        Type: normal
        State: finished
        Is planned: False
        Work duration: 1500.0
        Rest duration: 300.0
        Work started: 2025-05-13 17:48:39.080000+00:00
        Rest started: 2025-05-13 18:13:39.080000+00:00
        Completed: 2025-05-13 18:18:39.080000+00:00
      Intervals: ['From 2025-05-13 15:23:53.080000+00:00 to None [1500.0 / 300.0]', 'From 2025-05-13 15:55:16.080000+00:00 to None [1500.0 / 300.0]', 'From 2025-05-13 16:26:45.080000+00:00 to 2025-05-13 17:47:37.080000+00:00 [1500.0 / 0.0]', 'From 2025-05-13 17:48:39.080000+00:00 to None [1500.0 / 300.0]']
      State: running
      Work started: 2025-05-13 15:23:53.080000+00:00
      Work ended: None
    - Class: Workitem
      UID: 485e0875-108c-4055-8f89-2d24892fc52b
      Owner: user@local.host
      Parent UID: cd7802ad-b68b-4722-81b4-baefe9888c39
      Create date: 2025-05-13 13:27:05+00:00
      Last modified: 2025-05-13 20:45:14.080000+00:00
      Name: Request email for #Omega
      Children:
      - Class: Pomodoro
        UID: <MASKED>
        Owner: user@local.host
        Parent UID: <MASKED>
        Create date: 2025-05-13 14:37:46.040000+00:00
        Last modified: 2025-05-13 14:48:06.050000+00:00
        Name: Pomodoro 1
        Children:
        - <Empty>
        Type: tracker
        State: finished
        Is planned: True
        Work duration: 0
        Rest duration: 0
        Work started: 2025-05-13 14:37:46.050000+00:00
        Rest started: None
        Completed: 2025-05-13 14:48:06.050000+00:00
      - Class: Pomodoro
        UID: <MASKED>
        Owner: user@local.host
        Parent UID: <MASKED>
        Create date: 2025-05-13 14:48:42.050000+00:00
        Last modified: 2025-05-13 14:56:54.060000+00:00
        Name: Pomodoro 2
        Children:
        - <Empty>
        Type: tracker
        State: finished
        Is planned: False
        Work duration: 0
        Rest duration: 0
        Work started: 2025-05-13 14:48:42.060000+00:00
        Rest started: None
        Completed: 2025-05-13 14:56:54.060000+00:00
      - Class: Pomodoro
        UID: <MASKED>
        Owner: user@local.host
        Parent UID: <MASKED>
        Create date: 2025-05-13 14:58:14.060000+00:00
        Last modified: 2025-05-13 15:10:51.070000+00:00
        Name: Pomodoro 3
        Children:
        - <Empty>
        Type: tracker
        State: finished
        Is planned: False
        Work duration: 0
        Rest duration: 0
        Work started: 2025-05-13 14:58:14.070000+00:00
        Rest started: None
        Completed: 2025-05-13 15:10:51.070000+00:00
      - Class: Pomodoro
        UID: <MASKED>
        Owner: user@local.host
        Parent UID: <MASKED>
        Create date: 2025-05-13 15:12:12.070000+00:00
        Last modified: 2025-05-13 15:23:05.080000+00:00
        Name: Pomodoro 4
        Children:
        - <Empty>
        Type: tracker
        State: finished
        Is planned: False
        Work duration: 0
        Rest duration: 0
        Work started: 2025-05-13 15:12:12.080000+00:00
        Rest started: None
        Completed: 2025-05-13 15:23:05.080000+00:00
      Intervals: ['From 2025-05-13 14:37:46.050000+00:00 to 2025-05-13 14:48:06.050000+00:00 [0 / 0]', 'From 2025-05-13 14:48:42.060000+00:00 to 2025-05-13 14:56:54.060000+00:00 [0 / 0]', 'From 2025-05-13 14:58:14.070000+00:00 to 2025-05-13 15:10:51.070000+00:00 [0 / 0]', 'From 2025-05-13 15:12:12.080000+00:00 to 2025-05-13 15:23:05.080000+00:00 [0 / 0]']
      State: finished
      Work started: 2025-05-13 14:37:46.050000+00:00
      Work ended: 2025-05-13 20:45:14.080000+00:00
    - Class: Workitem
      UID: 576cb27a-7d48-4f6d-81da-e3e537de16a2
      Owner: user@local.host
      Parent UID: cd7802ad-b68b-4722-81b4-baefe9888c39
      Create date: 2025-05-13 13:27:26+00:00
      Last modified: 2025-05-13 20:43:05.080000+00:00
      Name: Verify design for #Gamma
      Children:
      - Class: Pomodoro
        UID: <MASKED>
        Owner: user@local.host
        Parent UID: <MASKED>
        Create date: 2025-05-13 13:27:35+00:00
        Last modified: 2025-05-13 14:36:52.040000+00:00
        Name: Pomodoro 1
        Children:
        - <Empty>
        Type: normal
        State: finished
        Is planned: True
        Work duration: 1500.0
        Rest duration: 300.0
        Work started: 2025-05-13 14:06:52.040000+00:00
        Rest started: 2025-05-13 14:31:52.040000+00:00
        Completed: 2025-05-13 14:36:52.040000+00:00
      Intervals: ['From 2025-05-13 14:06:52.040000+00:00 to None [1500.0 / 300.0]']
      State: finished
      Work started: 2025-05-13 14:06:52.040000+00:00
      Work ended: 2025-05-13 20:43:05.080000+00:00
  - Class: Backlog
    UID: 764eb6a7-cd3a-495a-8477-5d8cc41475ea
    Owner: user@local.host
    Parent UID: user@local.host
    Create date: 2025-05-14 13:14:40+00:00
    Last modified: 2025-05-14 17:38:36.030000+00:00
    Name: 2025-05-14, Wednesday
    Children:
    - Class: Workitem
      UID: d0dcc6dc-9aa4-4d44-b299-f2203b12cbcc
      Owner: user@local.host
      Parent UID: 764eb6a7-cd3a-495a-8477-5d8cc41475ea
      Create date: 2025-05-14 13:15:41+00:00
      Last modified: 2025-05-14 17:10:47.010000+00:00
      Name: Find screenshot for #Gamma
      Children:
      - Class: Pomodoro
        UID: <MASKED>
        Owner: user@local.host
        Parent UID: <MASKED>
        Create date: 2025-05-14 17:02:46+00:00
        Last modified: 2025-05-14 17:10:47.010000+00:00
        Name: Pomodoro 1
        Children:
        - <Empty>
        Type: tracker
        State: finished
        Is planned: True
        Work duration: 0
        Rest duration: 0
        Work started: 2025-05-14 17:02:46.010000+00:00
        Rest started: None
        Completed: 2025-05-14 17:10:47.010000+00:00
      Intervals: ['From 2025-05-14 17:02:46.010000+00:00 to 2025-05-14 17:10:47.010000+00:00 [0 / 0]']
      State: finished
      Work started: 2025-05-14 17:02:46.010000+00:00
      Work ended: 2025-05-14 17:10:47.010000+00:00
    - Class: Workitem
      UID: 48f05ec8-7d8b-47b9-9efb-f46699da55ec
      Owner: user@local.host
      Parent UID: 764eb6a7-cd3a-495a-8477-5d8cc41475ea
      Create date: 2025-05-14 13:16:16+00:00
      Last modified: 2025-05-14 17:35:33.030000+00:00
      Name: Plan idea for #Delta
      Children:
      - Class: Pomodoro
        UID: <MASKED>
        Owner: user@local.host
        Parent UID: <MASKED>
        Create date: 2025-05-14 13:16:20+00:00
        Last modified: 2025-05-14 17:01:56+00:00
        Name: Pomodoro 1
        Children:
        - Class: Interruption
          UID: <MASKED>
          Owner: user@local.host
          Parent UID: <MASKED>
          Create date: 2025-05-14 15:46:02+00:00
          Last modified: 2025-05-14 15:46:02+00:00
          Reason: An interruption
          Void: False
          Duration: <None>
        Type: normal
        State: finished
        Is planned: True
        Work duration: 1500.0
        Rest duration: 0.0
        Work started: 2025-05-14 15:16:57+00:00
        Rest started: 2025-05-14 15:41:57+00:00
        Completed: 2025-05-14 17:01:56+00:00
      Intervals: ['From 2025-05-14 15:16:57+00:00 to 2025-05-14 17:01:56+00:00 [1500.0 / 0.0]']
      State: finished
      Work started: 2025-05-14 15:16:57+00:00
      Work ended: 2025-05-14 17:35:33.030000+00:00
    - Class: Workitem
      UID: ea664213-15af-4e12-988f-f140fc06208d
      Owner: user@local.host
      Parent UID: 764eb6a7-cd3a-495a-8477-5d8cc41475ea
      Create date: 2025-05-14 13:17:01+00:00
      Last modified: 2025-05-14 17:37:48.030000+00:00
      Name: Create scheme for #Gamma
      Children:
      - Class: Pomodoro
        UID: <MASKED>
        Owner: user@local.host
        Parent UID: <MASKED>
        Create date: 2025-05-14 13:17:08+00:00
        Last modified: 2025-05-14 14:29:59+00:00
        Name: Pomodoro 1
        Children:
        - <Empty>
        Type: normal
        State: finished
        Is planned: True
        Work duration: 1500.0
        Rest duration: 300.0
        Work started: 2025-05-14 13:59:59+00:00
        Rest started: 2025-05-14 14:24:59+00:00
        Completed: 2025-05-14 14:29:59+00:00
      - Class: Pomodoro
        UID: <MASKED>
        Owner: user@local.host
        Parent UID: <MASKED>
        Create date: 2025-05-14 13:17:14+00:00
        Last modified: 2025-05-14 15:15:44+00:00
        Name: Pomodoro 2
        Children:
        - Class: Interruption
          UID: <MASKED>
          Owner: user@local.host
          Parent UID: <MASKED>
          Create date: 2025-05-14 14:45:17+00:00
          Last modified: 2025-05-14 14:45:17+00:00
          Reason: Pomodoro voided
          Void: False
          Duration: <None>
        Type: normal
        State: finished
        Is planned: True
        Work duration: 1500.0
        Rest duration: 300.0
        Work started: 2025-05-14 14:45:44+00:00
        Rest started: 2025-05-14 15:10:44+00:00
        Completed: 2025-05-14 15:15:44+00:00
      - Class: Pomodoro
        UID: <MASKED>
        Owner: user@local.host
        Parent UID: <MASKED>
        Create date: 2025-05-14 13:17:19+00:00
        Last modified: 2025-05-14 13:17:19+00:00
        Name: Pomodoro 3
        Children:
        - <Empty>
        Type: normal
        State: new
        Is planned: True
        Work duration: 1500.0
        Rest duration: 300.0
        Work started: None
        Rest started: None
        Completed: None
      Intervals: ['From 2025-05-14 13:59:59+00:00 to None [1500.0 / 300.0]', 'From 2025-05-14 14:31:15+00:00 to 2025-05-14 14:45:17+00:00 [1500.0 / 300.0]', 'From 2025-05-14 14:45:44+00:00 to None [1500.0 / 300.0]']
      State: finished
      Work started: 2025-05-14 13:59:59+00:00
      Work ended: 2025-05-14 17:37:48.030000+00:00
    - Class: Workitem
      UID: 32555d52-bced-45f0-93a5-864c36628de3
      Owner: user@local.host
      Parent UID: 764eb6a7-cd3a-495a-8477-5d8cc41475ea
      Create date: 2025-05-14 13:17:50+00:00
      Last modified: 2025-05-14 17:36:36.030000+00:00
      Name: Draw tool for #Alpha
      Children:
      - <Empty>
      Intervals: []
      State: finished
      Work started: None
      Work ended: 2025-05-14 17:36:36.030000+00:00
    - Class: Workitem
      UID: bdcfd9a1-c28e-44fd-a0b0-41c6b06cb1cf
      Owner: user@local.host
      Parent UID: 764eb6a7-cd3a-495a-8477-5d8cc41475ea
      Create date: 2025-05-14 13:18:18+00:00
      Last modified: 2025-05-14 17:38:36.030000+00:00
      Name: Draw automation for #Delta
      Children:
      - Class: Pomodoro
        UID: <MASKED>
        Owner: user@local.host
        Parent UID: <MASKED>
        Create date: 2025-05-14 13:18:24+00:00
        Last modified: 2025-05-14 13:50:03+00:00
        Name: Pomodoro 1
        Children:
        - Class: Interruption
          UID: <MASKED>
          Owner: user@local.host
          Parent UID: <MASKED>
          Create date: 2025-05-14 13:28:44+00:00
          Last modified: 2025-05-14 13:28:44+00:00
          Reason: An interruption
          Void: False
          Duration: <None>
        Type: normal
        State: finished
        Is planned: True
        Work duration: 1500.0
        Rest duration: 300.0
        Work started: 2025-05-14 13:20:03+00:00
        Rest started: 2025-05-14 13:45:03+00:00
        Completed: 2025-05-14 13:50:03+00:00
      Intervals: ['From 2025-05-14 13:20:03+00:00 to None [1500.0 / 300.0]']
      State: finished
      Work started: 2025-05-14 13:20:03+00:00
      Work ended: 2025-05-14 17:38:36.030000+00:00
  - Class: Backlog
    UID: e796bdf4-129d-4b8f-8aa0-572a922fe0a3
    Owner: user@local.host
    Parent UID: user@local.host
    Create date: 2025-05-15 15:10:39+00:00
    Last modified: 2025-05-16 00:31:34.130000+00:00
    Name: 2025-05-15, Thursday
    Children:
    - Class: Workitem
      UID: dce14bc7-9d5e-496e-a190-9330d771fb31
      Owner: user@local.host
      Parent UID: e796bdf4-129d-4b8f-8aa0-572a922fe0a3
      Create date: 2025-05-15 15:11:23+00:00
      Last modified: 2025-05-16 00:27:07.130000+00:00
      Name: Create email for #Beta
      Children:
      - Class: Pomodoro
        UID: <MASKED>
        Owner: user@local.host
        Parent UID: <MASKED>
        Create date: 2025-05-15 15:11:27+00:00
        Last modified: 2025-05-15 21:04:04.130000+00:00
        Name: Pomodoro 1
        Children:
        - <Empty>
        Type: normal
        State: finished
        Is planned: True
        Work duration: 1500.0
        Rest duration: 300.0
        Work started: 2025-05-15 20:34:04.130000+00:00
        Rest started: 2025-05-15 20:59:04.130000+00:00
        Completed: 2025-05-15 21:04:04.130000+00:00
      - Class: Pomodoro
        UID: <MASKED>
        Owner: user@local.host
        Parent UID: <MASKED>
        Create date: 2025-05-15 15:11:33+00:00
        Last modified: 2025-05-15 21:34:51.130000+00:00
        Name: Pomodoro 2
        Children:
        - Class: Interruption
          UID: <MASKED>
          Owner: user@local.host
          Parent UID: <MASKED>
          Create date: 2025-05-15 21:18:54.130000+00:00
          Last modified: 2025-05-15 21:18:54.130000+00:00
          Reason: <None>
          Void: False
          Duration: 0:07:01.500000
        Type: normal
        State: finished
        Is planned: True
        Work duration: 1500.0
        Rest duration: 300.0
        Work started: 2025-05-15 21:04:51.130000+00:00
        Rest started: 2025-05-15 21:29:51.130000+00:00
        Completed: 2025-05-15 21:34:51.130000+00:00
      - Class: Pomodoro
        UID: <MASKED>
        Owner: user@local.host
        Parent UID: <MASKED>
        Create date: 2025-05-15 21:04:11.130000+00:00
        Last modified: 2025-05-15 22:19:54.130000+00:00
        Name: Pomodoro 3
        Children:
        - <Empty>
        Type: normal
        State: finished
        Is planned: False
        Work duration: 1500.0
        Rest duration: 300.0
        Work started: 2025-05-15 21:49:54.130000+00:00
        Rest started: 2025-05-15 22:14:54.130000+00:00
        Completed: 2025-05-15 22:19:54.130000+00:00
      - Class: Pomodoro
        UID: <MASKED>
        Owner: user@local.host
        Parent UID: <MASKED>
        Create date: 2025-05-15 22:20:01.130000+00:00
        Last modified: 2025-05-15 23:25:06.130000+00:00
        Name: Pomodoro 4
        Children:
        - <Empty>
        Type: normal
        State: finished
        Is planned: False
        Work duration: 1500.0
        Rest duration: 0.0
        Work started: 2025-05-15 22:21:07.130000+00:00
        Rest started: 2025-05-15 22:46:07.130000+00:00
        Completed: 2025-05-15 23:25:06.130000+00:00
      - Class: Pomodoro
        UID: <MASKED>
        Owner: user@local.host
        Parent UID: <MASKED>
        Create date: 2025-05-15 23:25:11.130000+00:00
        Last modified: 2025-05-15 23:56:17.130000+00:00
        Name: Pomodoro 5
        Children:
        - <Empty>
        Type: normal
        State: finished
        Is planned: False
        Work duration: 1500.0
        Rest duration: 300.0
        Work started: 2025-05-15 23:26:17.130000+00:00
        Rest started: 2025-05-15 23:51:17.130000+00:00
        Completed: 2025-05-15 23:56:17.130000+00:00
      - Class: Pomodoro
        UID: <MASKED>
        Owner: user@local.host
        Parent UID: <MASKED>
        Create date: 2025-05-15 23:56:24.130000+00:00
        Last modified: 2025-05-16 00:27:07.130000+00:00
        Name: Pomodoro 6
        Children:
        - <Empty>
        Type: normal
        State: finished
        Is planned: False
        Work duration: 1500.0
        Rest duration: 300.0
        Work started: 2025-05-15 23:57:07.130000+00:00
        Rest started: 2025-05-16 00:22:07.130000+00:00
        Completed: 2025-05-16 00:27:07.130000+00:00
      Intervals: ['From 2025-05-15 20:34:04.130000+00:00 to None [1500.0 / 300.0]', 'From 2025-05-15 21:04:51.130000+00:00 to None [1500.0 / 300.0]', 'From 2025-05-15 21:49:54.130000+00:00 to None [1500.0 / 300.0]', 'From 2025-05-15 22:21:07.130000+00:00 to 2025-05-15 23:25:06.130000+00:00 [1500.0 / 0.0]', 'From 2025-05-15 23:26:17.130000+00:00 to None [1500.0 / 300.0]', 'From 2025-05-15 23:57:07.130000+00:00 to None [1500.0 / 300.0]']
      State: running
      Work started: 2025-05-15 20:34:04.130000+00:00
      Work ended: None
    - Class: Workitem
      UID: 5884d6b4-eb07-4432-b65a-b5ff0c272d22
      Owner: user@local.host
      Parent UID: e796bdf4-129d-4b8f-8aa0-572a922fe0a3
      Create date: 2025-05-15 15:12:06+00:00
      Last modified: 2025-05-15 20:33:18.130000+00:00
      Name: Document automation for #Alpha
      Children:
      - Class: Pomodoro
        UID: <MASKED>
        Owner: user@local.host
        Parent UID: <MASKED>
        Create date: 2025-05-15 15:12:12+00:00
        Last modified: 2025-05-15 20:33:18.130000+00:00
        Name: Pomodoro 1
        Children:
        - <Empty>
        Type: normal
        State: finished
        Is planned: True
        Work duration: 1500.0
        Rest duration: 0.0
        Work started: 2025-05-15 19:33:03.130000+00:00
        Rest started: 2025-05-15 19:58:03.130000+00:00
        Completed: 2025-05-15 20:33:18.130000+00:00
      Intervals: ['From 2025-05-15 19:33:03.130000+00:00 to 2025-05-15 20:33:18.130000+00:00 [1500.0 / 0.0]']
      State: running
      Work started: 2025-05-15 19:33:03.130000+00:00
      Work ended: None
    - Class: Workitem
      UID: 797a0f6d-ebf5-4986-bfca-c6ee0cb84f5b
      Owner: user@local.host
      Parent UID: e796bdf4-129d-4b8f-8aa0-572a922fe0a3
      Create date: 2025-05-15 15:12:35+00:00
      Last modified: 2025-05-15 19:31:54.130000+00:00
      Name: Think about new feature for #Gamma
      Children:
      - Class: Pomodoro
        UID: <MASKED>
        Owner: user@local.host
        Parent UID: <MASKED>
        Create date: 2025-05-15 15:12:39+00:00
        Last modified: 2025-05-15 19:31:54.130000+00:00
        Name: Pomodoro 1
        Children:
        - <Empty>
        Type: normal
        State: finished
        Is planned: True
        Work duration: 1500.0
        Rest duration: 300.0
        Work started: 2025-05-15 19:01:54.130000+00:00
        Rest started: 2025-05-15 19:26:54.130000+00:00
        Completed: 2025-05-15 19:31:54.130000+00:00
      Intervals: ['From 2025-05-15 19:01:54.130000+00:00 to None [1500.0 / 300.0]']
      State: running
      Work started: 2025-05-15 19:01:54.130000+00:00
      Work ended: None
    - Class: Workitem
      UID: 9b109e03-dd12-42fa-b431-e0bac1fcf9b8
      Owner: user@local.host
      Parent UID: e796bdf4-129d-4b8f-8aa0-572a922fe0a3
      Create date: 2025-05-15 15:13:07+00:00
      Last modified: 2025-05-16 00:30:25.130000+00:00
      Name: Plan architecture for #Delta
      Children:
      - Class: Pomodoro
        UID: <MASKED>
        Owner: user@local.host
        Parent UID: <MASKED>
        Create date: 2025-05-15 18:12:07.090000+00:00
        Last modified: 2025-05-15 18:23:50.100000+00:00
        Name: Pomodoro 1
        Children:
        - <Empty>
        Type: tracker
        State: finished
        Is planned: True
        Work duration: 0
        Rest duration: 0
        Work started: 2025-05-15 18:12:07.100000+00:00
        Rest started: None
        Completed: 2025-05-15 18:23:50.100000+00:00
      - Class: Pomodoro
        UID: <MASKED>
        Owner: user@local.host
        Parent UID: <MASKED>
        Create date: 2025-05-15 18:25:35.100000+00:00
        Last modified: 2025-05-15 18:32:54.110000+00:00
        Name: Pomodoro 2
        Children:
        - <Empty>
        Type: tracker
        State: finished
        Is planned: False
        Work duration: 0
        Rest duration: 0
        Work started: 2025-05-15 18:25:35.110000+00:00
        Rest started: None
        Completed: 2025-05-15 18:32:54.110000+00:00
      - Class: Pomodoro
        UID: <MASKED>
        Owner: user@local.host
        Parent UID: <MASKED>
        Create date: 2025-05-15 18:33:49.110000+00:00
        Last modified: 2025-05-15 18:49:12.120000+00:00
        Name: Pomodoro 3
        Children:
        - <Empty>
        Type: tracker
        State: finished
        Is planned: False
        Work duration: 0
        Rest duration: 0
        Work started: 2025-05-15 18:33:49.120000+00:00
        Rest started: None
        Completed: 2025-05-15 18:49:12.120000+00:00
      - Class: Pomodoro
        UID: <MASKED>
        Owner: user@local.host
        Parent UID: <MASKED>
        Create date: 2025-05-15 18:49:58.120000+00:00
        Last modified: 2025-05-15 19:00:39.130000+00:00
        Name: Pomodoro 4
        Children:
        - <Empty>
        Type: tracker
        State: finished
        Is planned: False
        Work duration: 0
        Rest duration: 0
        Work started: 2025-05-15 18:49:58.130000+00:00
        Rest started: None
        Completed: 2025-05-15 19:00:39.130000+00:00
      Intervals: ['From 2025-05-15 18:12:07.100000+00:00 to 2025-05-15 18:23:50.100000+00:00 [0 / 0]', 'From 2025-05-15 18:25:35.110000+00:00 to 2025-05-15 18:32:54.110000+00:00 [0 / 0]', 'From 2025-05-15 18:33:49.120000+00:00 to 2025-05-15 18:49:12.120000+00:00 [0 / 0]', 'From 2025-05-15 18:49:58.130000+00:00 to 2025-05-15 19:00:39.130000+00:00 [0 / 0]']
      State: finished
      Work started: 2025-05-15 18:12:07.100000+00:00
      Work ended: 2025-05-16 00:30:25.130000+00:00
    - Class: Workitem
      UID: 077c106a-6c53-4d99-80b2-54c2b5f24208
      Owner: user@local.host
      Parent UID: e796bdf4-129d-4b8f-8aa0-572a922fe0a3
      Create date: 2025-05-15 15:13:37+00:00
      Last modified: 2025-05-16 00:28:56.130000+00:00
      Name: Fix scheme for #Delta
      Children:
      - Class: Pomodoro
        UID: <MASKED>
        Owner: user@local.host
        Parent UID: <MASKED>
        Create date: 2025-05-15 17:28:33.050000+00:00
        Last modified: 2025-05-15 17:35:35.060000+00:00
        Name: Pomodoro 1
        Children:
        - <Empty>
        Type: tracker
        State: finished
        Is planned: True
        Work duration: 0
        Rest duration: 0
        Work started: 2025-05-15 17:28:33.060000+00:00
        Rest started: None
        Completed: 2025-05-15 17:35:35.060000+00:00
      - Class: Pomodoro
        UID: <MASKED>
        Owner: user@local.host
        Parent UID: <MASKED>
        Create date: 2025-05-15 17:37:12.060000+00:00
        Last modified: 2025-05-15 17:48:10.070000+00:00
        Name: Pomodoro 2
        Children:
        - <Empty>
        Type: tracker
        State: finished
        Is planned: False
        Work duration: 0
        Rest duration: 0
        Work started: 2025-05-15 17:37:12.070000+00:00
        Rest started: None
        Completed: 2025-05-15 17:48:10.070000+00:00
      - Class: Pomodoro
        UID: <MASKED>
        Owner: user@local.host
        Parent UID: <MASKED>
        Create date: 2025-05-15 17:48:28.070000+00:00
        Last modified: 2025-05-15 17:58:01.080000+00:00
        Name: Pomodoro 3
        Children:
        - <Empty>
        Type: tracker
        State: finished
        Is planned: False
        Work duration: 0
        Rest duration: 0
        Work started: 2025-05-15 17:48:28.080000+00:00
        Rest started: None
        Completed: 2025-05-15 17:58:01.080000+00:00
      - Class: Pomodoro
        UID: <MASKED>
        Owner: user@local.host
        Parent UID: <MASKED>
        Create date: 2025-05-15 17:58:47.080000+00:00
        Last modified: 2025-05-15 18:11:05.090000+00:00
        Name: Pomodoro 4
        Children:
        - <Empty>
        Type: tracker
        State: finished
        Is planned: False
        Work duration: 0
        Rest duration: 0
        Work started: 2025-05-15 17:58:47.090000+00:00
        Rest started: None
        Completed: 2025-05-15 18:11:05.090000+00:00
      Intervals: ['From 2025-05-15 17:28:33.060000+00:00 to 2025-05-15 17:35:35.060000+00:00 [0 / 0]', 'From 2025-05-15 17:37:12.070000+00:00 to 2025-05-15 17:48:10.070000+00:00 [0 / 0]', 'From 2025-05-15 17:48:28.080000+00:00 to 2025-05-15 17:58:01.080000+00:00 [0 / 0]', 'From 2025-05-15 17:58:47.090000+00:00 to 2025-05-15 18:11:05.090000+00:00 [0 / 0]']
      State: finished
      Work started: 2025-05-15 17:28:33.060000+00:00
      Work ended: 2025-05-16 00:28:56.130000+00:00
    - Class: Workitem
      UID: c5bcb337-9185-4e9e-8936-0961ccbb7662
      Owner: user@local.host
      Parent UID: e796bdf4-129d-4b8f-8aa0-572a922fe0a3
      Create date: 2025-05-15 15:14:06+00:00
      Last modified: 2025-05-16 00:31:34.130000+00:00
      Name: Generate function for #Beta
      Children:
      - Class: Pomodoro
        UID: <MASKED>
        Owner: user@local.host
        Parent UID: <MASKED>
        Create date: 2025-05-15 16:27:18+00:00
        Last modified: 2025-05-15 16:40:51.010000+00:00
        Name: Pomodoro 1
        Children:
        - <Empty>
        Type: tracker
        State: finished
        Is planned: True
        Work duration: 0
        Rest duration: 0
        Work started: 2025-05-15 16:27:18.010000+00:00
        Rest started: None
        Completed: 2025-05-15 16:40:51.010000+00:00
      - Class: Pomodoro
        UID: <MASKED>
        Owner: user@local.host
        Parent UID: <MASKED>
        Create date: 2025-05-15 16:42:19.010000+00:00
        Last modified: 2025-05-15 16:52:34.020000+00:00
        Name: Pomodoro 2
        Children:
        - <Empty>
        Type: tracker
        State: finished
        Is planned: False
        Work duration: 0
        Rest duration: 0
        Work started: 2025-05-15 16:42:19.020000+00:00
        Rest started: None
        Completed: 2025-05-15 16:52:34.020000+00:00
      - Class: Pomodoro
        UID: <MASKED>
        Owner: user@local.host
        Parent UID: <MASKED>
        Create date: 2025-05-15 16:54:02.020000+00:00
        Last modified: 2025-05-15 17:05:35.030000+00:00
        Name: Pomodoro 3
        Children:
        - <Empty>
        Type: tracker
        State: finished
        Is planned: False
        Work duration: 0
        Rest duration: 0
        Work started: 2025-05-15 16:54:02.030000+00:00
        Rest started: None
        Completed: 2025-05-15 17:05:35.030000+00:00
      - Class: Pomodoro
        UID: <MASKED>
        Owner: user@local.host
        Parent UID: <MASKED>
        Create date: 2025-05-15 17:06:41.030000+00:00
        Last modified: 2025-05-15 17:18:05.040000+00:00
        Name: Pomodoro 4
        Children:
        - <Empty>
        Type: tracker
        State: finished
        Is planned: False
        Work duration: 0
        Rest duration: 0
        Work started: 2025-05-15 17:06:41.040000+00:00
        Rest started: None
        Completed: 2025-05-15 17:18:05.040000+00:00
      - Class: Pomodoro
        UID: <MASKED>
        Owner: user@local.host
        Parent UID: <MASKED>
        Create date: 2025-05-15 17:18:49.040000+00:00
        Last modified: 2025-05-15 17:27:33.050000+00:00
        Name: Pomodoro 5
        Children:
        - <Empty>
        Type: tracker
        State: finished
        Is planned: False
        Work duration: 0
        Rest duration: 0
        Work started: 2025-05-15 17:18:49.050000+00:00
        Rest started: None
        Completed: 2025-05-15 17:27:33.050000+00:00
      Intervals: ['From 2025-05-15 16:27:18.010000+00:00 to 2025-05-15 16:40:51.010000+00:00 [0 / 0]', 'From 2025-05-15 16:42:19.020000+00:00 to 2025-05-15 16:52:34.020000+00:00 [0 / 0]', 'From 2025-05-15 16:54:02.030000+00:00 to 2025-05-15 17:05:35.030000+00:00 [0 / 0]', 'From 2025-05-15 17:06:41.040000+00:00 to 2025-05-15 17:18:05.040000+00:00 [0 / 0]', 'From 2025-05-15 17:18:49.050000+00:00 to 2025-05-15 17:27:33.050000+00:00 [0 / 0]']
      State: finished
      Work started: 2025-05-15 16:27:18.010000+00:00
      Work ended: 2025-05-16 00:31:34.130000+00:00
    - Class: Workitem
      UID: 852dc914-b8b1-4395-8584-a8f66e3fbcda
      Owner: user@local.host
      Parent UID: e796bdf4-129d-4b8f-8aa0-572a922fe0a3
      Create date: 2025-05-15 15:14:39+00:00
      Last modified: 2025-05-16 00:27:55.130000+00:00
      Name: Plan documentation for #Beta
      Children:
      - Class: Pomodoro
        UID: <MASKED>
        Owner: user@local.host
        Parent UID: <MASKED>
        Create date: 2025-05-15 15:14:47+00:00
        Last modified: 2025-05-15 15:45:14+00:00
        Name: Pomodoro 1
        Children:
        - <Empty>
        Type: normal
        State: finished
        Is planned: True
        Work duration: 1500.0
        Rest duration: 300.0
        Work started: 2025-05-15 15:15:14+00:00
        Rest started: 2025-05-15 15:40:14+00:00
        Completed: 2025-05-15 15:45:14+00:00
      - Class: Pomodoro
        UID: <MASKED>
        Owner: user@local.host
        Parent UID: <MASKED>
        Create date: 2025-05-15 15:14:52+00:00
        Last modified: 2025-05-15 16:26:20+00:00
        Name: Pomodoro 2
        Children:
        - Class: Interruption
          UID: <MASKED>
          Owner: user@local.host
          Parent UID: <MASKED>
          Create date: 2025-05-15 15:55:28+00:00
          Last modified: 2025-05-15 15:55:28+00:00
          Reason: Pomodoro voided
          Void: False
          Duration: <None>
        Type: normal
        State: finished
        Is planned: True
        Work duration: 1500.0
        Rest duration: 300.0
        Work started: 2025-05-15 15:56:20+00:00
        Rest started: 2025-05-15 16:21:20+00:00
        Completed: 2025-05-15 16:26:20+00:00
      - Class: Pomodoro
        UID: <MASKED>
        Owner: user@local.host
        Parent UID: <MASKED>
        Create date: 2025-05-15 15:45:21+00:00
        Last modified: 2025-05-15 15:45:21+00:00
        Name: Pomodoro 3
        Children:
        - <Empty>
        Type: normal
        State: new
        Is planned: False
        Work duration: 1500.0
        Rest duration: 300.0
        Work started: None
        Rest started: None
        Completed: None
      Intervals: ['From 2025-05-15 15:15:14+00:00 to None [1500.0 / 300.0]', 'From 2025-05-15 15:46:49+00:00 to 2025-05-15 15:55:28+00:00 [1500.0 / 300.0]', 'From 2025-05-15 15:56:20+00:00 to None [1500.0 / 300.0]']
      State: finished
      Work started: 2025-05-15 15:15:14+00:00
      Work ended: 2025-05-16 00:27:55.130000+00:00
  - Class: Backlog
    UID: 093030f6-8c59-4e12-b672-a5f3f12d4905
    Owner: user@local.host
    Parent UID: user@local.host
    Create date: 2025-05-16 14:05:28+00:00
    Last modified: 2025-05-16 21:15:02.140000+00:00
    Name: 2025-05-16, Friday
    Children:
    - Class: Workitem
      UID: e35946c9-0cd7-4e83-bd3d-21d6f3a865c6
      Owner: user@local.host
      Parent UID: 093030f6-8c59-4e12-b672-a5f3f12d4905
      Create date: 2025-05-16 14:06:31+00:00
      Last modified: 2025-05-16 21:13:02.140000+00:00
      Name: Check function for #Alpha
      Children:
      - Class: Pomodoro
        UID: <MASKED>
        Owner: user@local.host
        Parent UID: <MASKED>
        Create date: 2025-05-16 14:06:34+00:00
        Last modified: 2025-05-16 19:36:06.080000+00:00
        Name: Pomodoro 1
        Children:
        - Class: Interruption
          UID: <MASKED>
          Owner: user@local.host
          Parent UID: <MASKED>
          Create date: 2025-05-16 19:24:41.080000+00:00
          Last modified: 2025-05-16 19:24:41.080000+00:00
          Reason: An interruption
          Void: False
          Duration: <None>
        Type: normal
        State: finished
        Is planned: True
        Work duration: 1500.0
        Rest duration: 300.0
        Work started: 2025-05-16 19:06:06.080000+00:00
        Rest started: 2025-05-16 19:31:06.080000+00:00
        Completed: 2025-05-16 19:36:06.080000+00:00
      Intervals: ['From 2025-05-16 19:06:06.080000+00:00 to None [1500.0 / 300.0]']
      State: finished
      Work started: 2025-05-16 19:06:06.080000+00:00
      Work ended: 2025-05-16 21:13:02.140000+00:00
    - Class: Workitem
      UID: 2f2a6481-8ab3-43c5-ad98-e6ffccd68738
      Owner: user@local.host
      Parent UID: 093030f6-8c59-4e12-b672-a5f3f12d4905
      Create date: 2025-05-16 14:07:15+00:00
      Last modified: 2025-05-16 21:13:53.140000+00:00
      Name: Explain automation for #Alpha
      Children:
      - Class: Pomodoro
        UID: <MASKED>
        Owner: user@local.host
        Parent UID: <MASKED>
        Create date: 2025-05-16 18:27:12.040000+00:00
        Last modified: 2025-05-16 18:35:12.050000+00:00
        Name: Pomodoro 1
        Children:
        - <Empty>
        Type: tracker
        State: finished
        Is planned: True
        Work duration: 0
        Rest duration: 0
        Work started: 2025-05-16 18:27:12.050000+00:00
        Rest started: None
        Completed: 2025-05-16 18:35:12.050000+00:00
      - Class: Pomodoro
        UID: <MASKED>
        Owner: user@local.host
        Parent UID: <MASKED>
        Create date: 2025-05-16 18:37:11.050000+00:00
        Last modified: 2025-05-16 18:47:31.060000+00:00
        Name: Pomodoro 2
        Children:
        - <Empty>
        Type: tracker
        State: finished
        Is planned: False
        Work duration: 0
        Rest duration: 0
        Work started: 2025-05-16 18:37:11.060000+00:00
        Rest started: None
        Completed: 2025-05-16 18:47:31.060000+00:00
      - Class: Pomodoro
        UID: <MASKED>
        Owner: user@local.host
        Parent UID: <MASKED>
        Create date: 2025-05-16 18:49:07.060000+00:00
        Last modified: 2025-05-16 18:55:50.070000+00:00
        Name: Pomodoro 3
        Children:
        - <Empty>
        Type: tracker
        State: finished
        Is planned: False
        Work duration: 0
        Rest duration: 0
        Work started: 2025-05-16 18:49:07.070000+00:00
        Rest started: None
        Completed: 2025-05-16 18:55:50.070000+00:00
      - Class: Pomodoro
        UID: <MASKED>
        Owner: user@local.host
        Parent UID: <MASKED>
        Create date: 2025-05-16 18:57:01.070000+00:00
        Last modified: 2025-05-16 19:05:03.080000+00:00
        Name: Pomodoro 4
        Children:
        - <Empty>
        Type: tracker
        State: finished
        Is planned: False
        Work duration: 0
        Rest duration: 0
        Work started: 2025-05-16 18:57:01.080000+00:00
        Rest started: None
        Completed: 2025-05-16 19:05:03.080000+00:00
      Intervals: ['From 2025-05-16 18:27:12.050000+00:00 to 2025-05-16 18:35:12.050000+00:00 [0 / 0]', 'From 2025-05-16 18:37:11.060000+00:00 to 2025-05-16 18:47:31.060000+00:00 [0 / 0]', 'From 2025-05-16 18:49:07.070000+00:00 to 2025-05-16 18:55:50.070000+00:00 [0 / 0]', 'From 2025-05-16 18:57:01.080000+00:00 to 2025-05-16 19:05:03.080000+00:00 [0 / 0]']
      State: finished
      Work started: 2025-05-16 18:27:12.050000+00:00
      Work ended: 2025-05-16 21:13:53.140000+00:00
    - Class: Workitem
      UID: 3c05819c-fe73-44cc-a2db-5c98da0feda1
      Owner: user@local.host
      Parent UID: 093030f6-8c59-4e12-b672-a5f3f12d4905
      Create date: 2025-05-16 14:07:53+00:00
      Last modified: 2025-05-16 21:11:53.140000+00:00
      Name: Request script for #Delta
      Children:
      - Class: Pomodoro
        UID: <MASKED>
        Owner: user@local.host
        Parent UID: <MASKED>
        Create date: 2025-05-16 17:32:50+00:00
        Last modified: 2025-05-16 17:46:13.010000+00:00
        Name: Pomodoro 1
        Children:
        - <Empty>
        Type: tracker
        State: finished
        Is planned: True
        Work duration: 0
        Rest duration: 0
        Work started: 2025-05-16 17:32:50.010000+00:00
        Rest started: None
        Completed: 2025-05-16 17:46:13.010000+00:00
      - Class: Pomodoro
        UID: <MASKED>
        Owner: user@local.host
        Parent UID: <MASKED>
        Create date: 2025-05-16 17:47:07.010000+00:00
        Last modified: 2025-05-16 17:59:20.020000+00:00
        Name: Pomodoro 2
        Children:
        - <Empty>
        Type: tracker
        State: finished
        Is planned: False
        Work duration: 0
        Rest duration: 0
        Work started: 2025-05-16 17:47:07.020000+00:00
        Rest started: None
        Completed: 2025-05-16 17:59:20.020000+00:00
      - Class: Pomodoro
        UID: <MASKED>
        Owner: user@local.host
        Parent UID: <MASKED>
        Create date: 2025-05-16 18:00:09.020000+00:00
        Last modified: 2025-05-16 18:12:29.030000+00:00
        Name: Pomodoro 3
        Children:
        - <Empty>
        Type: tracker
        State: finished
        Is planned: False
        Work duration: 0
        Rest duration: 0
        Work started: 2025-05-16 18:00:09.030000+00:00
        Rest started: None
        Completed: 2025-05-16 18:12:29.030000+00:00
      - Class: Pomodoro
        UID: <MASKED>
        Owner: user@local.host
        Parent UID: <MASKED>
        Create date: 2025-05-16 18:13:38.030000+00:00
        Last modified: 2025-05-16 18:26:06.040000+00:00
        Name: Pomodoro 4
        Children:
        - <Empty>
        Type: tracker
        State: finished
        Is planned: False
        Work duration: 0
        Rest duration: 0
        Work started: 2025-05-16 18:13:38.040000+00:00
        Rest started: None
        Completed: 2025-05-16 18:26:06.040000+00:00
      Intervals: ['From 2025-05-16 17:32:50.010000+00:00 to 2025-05-16 17:46:13.010000+00:00 [0 / 0]', 'From 2025-05-16 17:47:07.020000+00:00 to 2025-05-16 17:59:20.020000+00:00 [0 / 0]', 'From 2025-05-16 18:00:09.030000+00:00 to 2025-05-16 18:12:29.030000+00:00 [0 / 0]', 'From 2025-05-16 18:13:38.040000+00:00 to 2025-05-16 18:26:06.040000+00:00 [0 / 0]']
      State: finished
      Work started: 2025-05-16 17:32:50.010000+00:00
      Work ended: 2025-05-16 21:11:53.140000+00:00
    - Class: Workitem
      UID: ced870aa-d13b-48db-86ea-223331745b00
      Owner: user@local.host
      Parent UID: 093030f6-8c59-4e12-b672-a5f3f12d4905
      Create date: 2025-05-16 14:08:26+00:00
      Last modified: 2025-05-16 21:15:02.140000+00:00
      Name: Draw website for #Beta
      Children:
      - Class: Pomodoro
        UID: <MASKED>
        Owner: user@local.host
        Parent UID: <MASKED>
        Create date: 2025-05-16 14:08:31+00:00
        Last modified: 2025-05-16 14:39:30+00:00
        Name: Pomodoro 1
        Children:
        - <Empty>
        Type: normal
        State: finished
        Is planned: True
        Work duration: 1500.0
        Rest duration: 300.0
        Work started: 2025-05-16 14:09:30+00:00
        Rest started: 2025-05-16 14:34:30+00:00
        Completed: 2025-05-16 14:39:30+00:00
      - Class: Pomodoro
        UID: <MASKED>
        Owner: user@local.host
        Parent UID: <MASKED>
        Create date: 2025-05-16 14:08:37+00:00
        Last modified: 2025-05-16 15:10:39+00:00
        Name: Pomodoro 2
        Children:
        - <Empty>
        Type: normal
        State: finished
        Is planned: True
        Work duration: 1500.0
        Rest duration: 300.0
        Work started: 2025-05-16 14:40:39+00:00
        Rest started: 2025-05-16 15:05:39+00:00
        Completed: 2025-05-16 15:10:39+00:00
      - Class: Pomodoro
        UID: <MASKED>
        Owner: user@local.host
        Parent UID: <MASKED>
        Create date: 2025-05-16 14:39:35+00:00
        Last modified: 2025-05-16 15:41:51+00:00
        Name: Pomodoro 3
        Children:
        - <Empty>
        Type: normal
        State: finished
        Is planned: False
        Work duration: 1500.0
        Rest duration: 300.0
        Work started: 2025-05-16 15:11:51+00:00
        Rest started: 2025-05-16 15:36:51+00:00
        Completed: 2025-05-16 15:41:51+00:00
      - Class: Pomodoro
        UID: <MASKED>
        Owner: user@local.host
        Parent UID: <MASKED>
        Create date: 2025-05-16 15:10:47+00:00
        Last modified: 2025-05-16 17:14:13+00:00
        Name: Pomodoro 4
        Children:
        - Class: Interruption
          UID: <MASKED>
          Owner: user@local.host
          Parent UID: <MASKED>
          Create date: 2025-05-16 16:05:49+00:00
          Last modified: 2025-05-16 16:05:49+00:00
          Reason: Pomodoro voided
          Void: False
          Duration: <None>
        Type: normal
        State: finished
        Is planned: False
        Work duration: 1500.0
        Rest duration: 0.0
        Work started: 2025-05-16 16:07:19+00:00
        Rest started: 2025-05-16 16:32:19+00:00
        Completed: 2025-05-16 17:14:13+00:00
      - Class: Pomodoro
        UID: <MASKED>
        Owner: user@local.host
        Parent UID: <MASKED>
        Create date: 2025-05-16 15:41:55+00:00
        Last modified: 2025-05-16 17:31:35+00:00
        Name: Pomodoro 5
        Children:
        - Class: Interruption
          UID: <MASKED>
          Owner: user@local.host
          Parent UID: <MASKED>
          Create date: 2025-05-16 17:31:35+00:00
          Last modified: 2025-05-16 17:31:35+00:00
          Reason: Pomodoro voided
          Void: False
          Duration: <None>
        Type: normal
        State: new
        Is planned: False
        Work duration: 1500.0
        Rest duration: 300.0
        Work started: 2025-05-16 17:15:42+00:00
        Rest started: None
        Completed: None
      - Class: Pomodoro
        UID: <MASKED>
        Owner: user@local.host
        Parent UID: <MASKED>
        Create date: 2025-05-16 17:14:19+00:00
        Last modified: 2025-05-16 17:14:19+00:00
        Name: Pomodoro 6
        Children:
        - <Empty>
        Type: normal
        State: new
        Is planned: False
        Work duration: 1500.0
        Rest duration: 300.0
        Work started: None
        Rest started: None
        Completed: None
      Intervals: ['From 2025-05-16 14:09:30+00:00 to None [1500.0 / 300.0]', 'From 2025-05-16 14:40:39+00:00 to None [1500.0 / 300.0]', 'From 2025-05-16 15:11:51+00:00 to None [1500.0 / 300.0]', 'From 2025-05-16 15:43:18+00:00 to 2025-05-16 16:05:49+00:00 [1500.0 / 0.0]', 'From 2025-05-16 16:07:19+00:00 to 2025-05-16 17:14:13+00:00 [1500.0 / 0.0]', 'From 2025-05-16 17:15:42+00:00 to 2025-05-16 17:31:35+00:00 [1500.0 / 300.0]']
      State: finished
      Work started: 2025-05-16 14:09:30+00:00
      Work ended: 2025-05-16 21:15:02.140000+00:00
  - Class: Backlog
    UID: 42d95228-a140-4b38-b0d9-7c1d90268a93
    Owner: user@local.host
    Parent UID: user@local.host
    Create date: 2025-05-19 14:54:45+00:00
    Last modified: 2025-05-20 00:29:14.050000+00:00
    Name: Template for #Gamma
    Children:
    - Class: Workitem
      UID: 98d16ca2-926b-4e7a-a756-2e8e6c859c0b
      Owner: user@local.host
      Parent UID: 42d95228-a140-4b38-b0d9-7c1d90268a93
      Create date: 2025-05-19 14:55:18+00:00
      Last modified: 2025-05-20 00:27:12.050000+00:00
      Name: Find function for #Gamma
      Children:
      - Class: Pomodoro
        UID: <MASKED>
        Owner: user@local.host
        Parent UID: <MASKED>
        Create date: 2025-05-19 14:55:24+00:00
        Last modified: 2025-05-20 00:23:22.050000+00:00
        Name: Pomodoro 1
        Children:
        - Class: Interruption
          UID: <MASKED>
          Owner: user@local.host
          Parent UID: <MASKED>
          Create date: 2025-05-19 23:43:23.050000+00:00
          Last modified: 2025-05-19 23:43:23.050000+00:00
          Reason: Voided for a good reason
          Void: False
          Duration: <None>
        Type: normal
        State: finished
        Is planned: True
        Work duration: 1500.0
        Rest duration: 0.0
        Work started: 2025-05-19 23:44:44.050000+00:00
        Rest started: 2025-05-20 00:09:44.050000+00:00
        Completed: 2025-05-20 00:23:22.050000+00:00
      - Class: Pomodoro
        UID: <MASKED>
        Owner: user@local.host
        Parent UID: <MASKED>
        Create date: 2025-05-19 14:55:27+00:00
        Last modified: 2025-05-19 14:55:27+00:00
        Name: Pomodoro 2
        Children:
        - <Empty>
        Type: normal
        State: new
        Is planned: True
        Work duration: 1500.0
        Rest duration: 300.0
        Work started: None
        Rest started: None
        Completed: None
      Intervals: ['From 2025-05-19 23:25:52.050000+00:00 to 2025-05-19 23:43:23.050000+00:00 [1500.0 / 0.0]', 'From 2025-05-19 23:44:44.050000+00:00 to 2025-05-20 00:23:22.050000+00:00 [1500.0 / 0.0]']
      State: finished
      Work started: 2025-05-19 23:25:52.050000+00:00
      Work ended: 2025-05-20 00:27:12.050000+00:00
    - Class: Workitem
      UID: 8a62a3e9-f297-4049-b74a-7be505e77f87
      Owner: user@local.host
      Parent UID: 42d95228-a140-4b38-b0d9-7c1d90268a93
      Create date: 2025-05-19 14:55:53+00:00
      Last modified: 2025-05-20 00:24:47.050000+00:00
      Name: Generate scheme for #Alpha
      Children:
      - Class: Pomodoro
        UID: <MASKED>
        Owner: user@local.host
        Parent UID: <MASKED>
        Create date: 2025-05-19 14:56:00+00:00
        Last modified: 2025-05-19 22:52:16.050000+00:00
        Name: Pomodoro 1
        Children:
        - <Empty>
        Type: normal
        State: finished
        Is planned: True
        Work duration: 1500.0
        Rest duration: 300.0
        Work started: 2025-05-19 22:22:16.050000+00:00
        Rest started: 2025-05-19 22:47:16.050000+00:00
        Completed: 2025-05-19 22:52:16.050000+00:00
      - Class: Pomodoro
        UID: <MASKED>
        Owner: user@local.host
        Parent UID: <MASKED>
        Create date: 2025-05-19 14:56:06+00:00
        Last modified: 2025-05-19 23:24:01.050000+00:00
        Name: Pomodoro 2
        Children:
        - <Empty>
        Type: normal
        State: finished
        Is planned: True
        Work duration: 1500.0
        Rest duration: 300.0
        Work started: 2025-05-19 22:54:01.050000+00:00
        Rest started: 2025-05-19 23:19:01.050000+00:00
        Completed: 2025-05-19 23:24:01.050000+00:00
      Intervals: ['From 2025-05-19 22:22:16.050000+00:00 to None [1500.0 / 300.0]', 'From 2025-05-19 22:54:01.050000+00:00 to None [1500.0 / 300.0]']
      State: finished
      Work started: 2025-05-19 22:22:16.050000+00:00
      Work ended: 2025-05-20 00:24:47.050000+00:00
    - Class: Workitem
      UID: e05ea36a-7013-44b4-959c-24df01e50b06
      Owner: user@local.host
      Parent UID: 42d95228-a140-4b38-b0d9-7c1d90268a93
      Create date: 2025-05-19 14:56:46+00:00
      Last modified: 2025-05-19 22:02:38.050000+00:00
      Name: Fix email for #Delta
      Children:
      - Class: Pomodoro
        UID: <MASKED>
        Owner: user@local.host
        Parent UID: <MASKED>
        Create date: 2025-05-19 14:56:52+00:00
        Last modified: 2025-05-19 21:31:57.050000+00:00
        Name: Pomodoro 1
        Children:
        - <Empty>
        Type: normal
        State: finished
        Is planned: True
        Work duration: 1500.0
        Rest duration: 0.0
        Work started: 2025-05-19 20:53:42.050000+00:00
        Rest started: 2025-05-19 21:18:42.050000+00:00
        Completed: 2025-05-19 21:31:57.050000+00:00
      - Class: Pomodoro
        UID: <MASKED>
        Owner: user@local.host
        Parent UID: <MASKED>
        Create date: 2025-05-19 14:56:58+00:00
        Last modified: 2025-05-19 22:02:38.050000+00:00
        Name: Pomodoro 2
        Children:
        - Class: Interruption
          UID: <MASKED>
          Owner: user@local.host
          Parent UID: <MASKED>
          Create date: 2025-05-19 21:51:12.050000+00:00
          Last modified: 2025-05-19 21:51:12.050000+00:00
          Reason: <None>
          Void: False
          Duration: <None>
        Type: normal
        State: finished
        Is planned: True
        Work duration: 1500.0
        Rest duration: 300.0
        Work started: 2025-05-19 21:32:38.050000+00:00
        Rest started: 2025-05-19 21:57:38.050000+00:00
        Completed: 2025-05-19 22:02:38.050000+00:00
      - Class: Pomodoro
        UID: <MASKED>
        Owner: user@local.host
        Parent UID: <MASKED>
        Create date: 2025-05-19 21:32:05.050000+00:00
        Last modified: 2025-05-19 21:32:05.050000+00:00
        Name: Pomodoro 3
        Children:
        - <Empty>
        Type: normal
        State: new
        Is planned: False
        Work duration: 1500.0
        Rest duration: 300.0
        Work started: None
        Rest started: None
        Completed: None
      Intervals: ['From 2025-05-19 20:53:42.050000+00:00 to 2025-05-19 21:31:57.050000+00:00 [1500.0 / 0.0]', 'From 2025-05-19 21:32:38.050000+00:00 to None [1500.0 / 300.0]']
      State: running
      Work started: 2025-05-19 20:53:42.050000+00:00
      Work ended: None
    - Class: Workitem
      UID: 0bf9c9da-a350-4f97-8b75-f80c62e72d56
      Owner: user@local.host
      Parent UID: 42d95228-a140-4b38-b0d9-7c1d90268a93
      Create date: 2025-05-19 14:57:33+00:00
      Last modified: 2025-05-20 00:28:05.050000+00:00
      Name: Explore code for #Gamma
      Children:
      - Class: Pomodoro
        UID: <MASKED>
        Owner: user@local.host
        Parent UID: <MASKED>
        Create date: 2025-05-19 20:31:37.030000+00:00
        Last modified: 2025-05-19 20:41:12.040000+00:00
        Name: Pomodoro 1
        Children:
        - <Empty>
        Type: tracker
        State: finished
        Is planned: True
        Work duration: 0
        Rest duration: 0
        Work started: 2025-05-19 20:31:37.040000+00:00
        Rest started: None
        Completed: 2025-05-19 20:41:12.040000+00:00
      - Class: Pomodoro
        UID: <MASKED>
        Owner: user@local.host
        Parent UID: <MASKED>
        Create date: 2025-05-19 20:42:07.040000+00:00
        Last modified: 2025-05-19 20:51:58.050000+00:00
        Name: Pomodoro 2
        Children:
        - <Empty>
        Type: tracker
        State: finished
        Is planned: False
        Work duration: 0
        Rest duration: 0
        Work started: 2025-05-19 20:42:07.050000+00:00
        Rest started: None
        Completed: 2025-05-19 20:51:58.050000+00:00
      Intervals: ['From 2025-05-19 20:31:37.040000+00:00 to 2025-05-19 20:41:12.040000+00:00 [0 / 0]', 'From 2025-05-19 20:42:07.050000+00:00 to 2025-05-19 20:51:58.050000+00:00 [0 / 0]']
      State: finished
      Work started: 2025-05-19 20:31:37.040000+00:00
      Work ended: 2025-05-20 00:28:05.050000+00:00
    - Class: Workitem
      UID: 8483a10b-26e7-43a7-8b0a-a641442b680d
      Owner: user@local.host
      Parent UID: 42d95228-a140-4b38-b0d9-7c1d90268a93
      Create date: 2025-05-19 14:58:06+00:00
      Last modified: 2025-05-20 00:29:14.050000+00:00
      Name: Plan website for #Omega
      Children:
      - Class: Pomodoro
        UID: <MASKED>
        Owner: user@local.host
        Parent UID: <MASKED>
        Create date: 2025-05-19 14:58:09+00:00
        Last modified: 2025-05-19 19:44:47.030000+00:00
        Name: Pomodoro 1
        Children:
        - <Empty>
        Type: normal
        State: finished
        Is planned: True
        Work duration: 1500.0
        Rest duration: 300.0
        Work started: 2025-05-19 19:14:47.030000+00:00
        Rest started: 2025-05-19 19:39:47.030000+00:00
        Completed: 2025-05-19 19:44:47.030000+00:00
      - Class: Pomodoro
        UID: <MASKED>
        Owner: user@local.host
        Parent UID: <MASKED>
        Create date: 2025-05-19 14:58:13+00:00
        Last modified: 2025-05-19 20:16:01.030000+00:00
        Name: Pomodoro 2
        Children:
        - Class: Interruption
          UID: <MASKED>
          Owner: user@local.host
          Parent UID: <MASKED>
          Create date: 2025-05-19 20:00:39.030000+00:00
          Last modified: 2025-05-19 20:00:39.030000+00:00
          Reason: An interruption
          Void: False
          Duration: 0:07:19
        Type: normal
        State: finished
        Is planned: True
        Work duration: 1500.0
        Rest duration: 300.0
        Work started: 2025-05-19 19:46:01.030000+00:00
        Rest started: 2025-05-19 20:11:01.030000+00:00
        Completed: 2025-05-19 20:16:01.030000+00:00
      Intervals: ['From 2025-05-19 19:14:47.030000+00:00 to None [1500.0 / 300.0]', 'From 2025-05-19 19:46:01.030000+00:00 to None [1500.0 / 300.0]']
      State: finished
      Work started: 2025-05-19 19:14:47.030000+00:00
      Work ended: 2025-05-20 00:29:14.050000+00:00
    - Class: Workitem
      UID: 798ef11b-b7e0-4b42-96e9-9f56c312f747
      Owner: user@local.host
      Parent UID: 42d95228-a140-4b38-b0d9-7c1d90268a93
      Create date: 2025-05-19 14:58:40+00:00
      Last modified: 2025-05-19 19:13:37.030000+00:00
      Name: Think about bug for #Beta
      Children:
      - Class: Pomodoro
        UID: <MASKED>
        Owner: user@local.host
        Parent UID: <MASKED>
        Create date: 2025-05-19 18:38:27+00:00
        Last modified: 2025-05-19 18:50:09.010000+00:00
        Name: Pomodoro 1
        Children:
        - <Empty>
        Type: tracker
        State: finished
        Is planned: True
        Work duration: 0
        Rest duration: 0
        Work started: 2025-05-19 18:38:27.010000+00:00
        Rest started: None
        Completed: 2025-05-19 18:50:09.010000+00:00
      - Class: Pomodoro
        UID: <MASKED>
        Owner: user@local.host
        Parent UID: <MASKED>
        Create date: 2025-05-19 18:50:53.010000+00:00
        Last modified: 2025-05-19 19:01:42.020000+00:00
        Name: Pomodoro 2
        Children:
        - <Empty>
        Type: tracker
        State: finished
        Is planned: False
        Work duration: 0
        Rest duration: 0
        Work started: 2025-05-19 18:50:53.020000+00:00
        Rest started: None
        Completed: 2025-05-19 19:01:42.020000+00:00
      - Class: Pomodoro
        UID: <MASKED>
        Owner: user@local.host
        Parent UID: <MASKED>
        Create date: 2025-05-19 19:02:53.020000+00:00
        Last modified: 2025-05-19 19:13:37.030000+00:00
        Name: Pomodoro 3
        Children:
        - <Empty>
        Type: tracker
        State: finished
        Is planned: False
        Work duration: 0
        Rest duration: 0
        Work started: 2025-05-19 19:02:53.030000+00:00
        Rest started: None
        Completed: 2025-05-19 19:13:37.030000+00:00
      Intervals: ['From 2025-05-19 18:38:27.010000+00:00 to 2025-05-19 18:50:09.010000+00:00 [0 / 0]', 'From 2025-05-19 18:50:53.020000+00:00 to 2025-05-19 19:01:42.020000+00:00 [0 / 0]', 'From 2025-05-19 19:02:53.030000+00:00 to 2025-05-19 19:13:37.030000+00:00 [0 / 0]']
      State: finished
      Work started: 2025-05-19 18:38:27.010000+00:00
      Work ended: 2025-05-19 19:13:37.030000+00:00
    - Class: Workitem
      UID: bd3aa90b-1b11-4e7a-94ac-1281856ad351
      Owner: user@local.host
      Parent UID: 42d95228-a140-4b38-b0d9-7c1d90268a93
      Create date: 2025-05-19 14:59:01+00:00
      Last modified: 2025-05-20 00:26:02.050000+00:00
      Name: Plan new feature for #Alpha
      Children:
      - Class: Pomodoro
        UID: <MASKED>
        Owner: user@local.host
        Parent UID: <MASKED>
        Create date: 2025-05-19 14:59:05+00:00
        Last modified: 2025-05-19 15:30:07+00:00
        Name: Pomodoro 1
        Children:
        - <Empty>
        Type: normal
        State: finished
        Is planned: True
        Work duration: 1500.0
        Rest duration: 300.0
        Work started: 2025-05-19 15:00:07+00:00
        Rest started: 2025-05-19 15:25:07+00:00
        Completed: 2025-05-19 15:30:07+00:00
      - Class: Pomodoro
        UID: <MASKED>
        Owner: user@local.host
        Parent UID: <MASKED>
        Create date: 2025-05-19 14:59:09+00:00
        Last modified: 2025-05-19 16:01:17+00:00
        Name: Pomodoro 2
        Children:
        - <Empty>
        Type: normal
        State: finished
        Is planned: True
        Work duration: 1500.0
        Rest duration: 300.0
        Work started: 2025-05-19 15:31:17+00:00
        Rest started: 2025-05-19 15:56:17+00:00
        Completed: 2025-05-19 16:01:17+00:00
      - Class: Pomodoro
        UID: <MASKED>
        Owner: user@local.host
        Parent UID: <MASKED>
        Create date: 2025-05-19 14:59:15+00:00
        Last modified: 2025-05-19 16:32:22+00:00
        Name: Pomodoro 3
        Children:
        - <Empty>
        Type: normal
        State: finished
        Is planned: True
        Work duration: 1500.0
        Rest duration: 300.0
        Work started: 2025-05-19 16:02:22+00:00
        Rest started: 2025-05-19 16:27:22+00:00
        Completed: 2025-05-19 16:32:22+00:00
      - Class: Pomodoro
        UID: <MASKED>
        Owner: user@local.host
        Parent UID: <MASKED>
        Create date: 2025-05-19 15:30:13+00:00
        Last modified: 2025-05-19 18:06:19+00:00
        Name: Pomodoro 4
        Children:
        - Class: Interruption
          UID: <MASKED>
          Owner: user@local.host
          Parent UID: <MASKED>
          Create date: 2025-05-19 17:05:44+00:00
          Last modified: 2025-05-19 17:05:44+00:00
          Reason: <None>
          Void: False
          Duration: 0:16:00.500000
        Type: normal
        State: finished
        Is planned: False
        Work duration: 1500.0
        Rest duration: 0.0
        Work started: 2025-05-19 16:33:43+00:00
        Rest started: 2025-05-19 16:58:43+00:00
        Completed: 2025-05-19 18:06:19+00:00
      - Class: Pomodoro
        UID: <MASKED>
        Owner: user@local.host
        Parent UID: <MASKED>
        Create date: 2025-05-19 16:32:27+00:00
        Last modified: 2025-05-19 18:37:07+00:00
        Name: Pomodoro 5
        Children:
        - <Empty>
        Type: normal
        State: finished
        Is planned: False
        Work duration: 1500.0
        Rest duration: 300.0
        Work started: 2025-05-19 18:07:07+00:00
        Rest started: 2025-05-19 18:32:07+00:00
        Completed: 2025-05-19 18:37:07+00:00
      Intervals: ['From 2025-05-19 15:00:07+00:00 to None [1500.0 / 300.0]', 'From 2025-05-19 15:31:17+00:00 to None [1500.0 / 300.0]', 'From 2025-05-19 16:02:22+00:00 to None [1500.0 / 300.0]', 'From 2025-05-19 16:33:43+00:00 to 2025-05-19 18:06:19+00:00 [1500.0 / 0.0]', 'From 2025-05-19 18:07:07+00:00 to None [1500.0 / 300.0]']
      State: finished
      Work started: 2025-05-19 15:00:07+00:00
      Work ended: 2025-05-20 00:26:02.050000+00:00
  - Class: Backlog
    UID: ce93ebfd-69b2-48b0-9501-09a78d903ef8
    Owner: user@local.host
    Parent UID: user@local.host
    Create date: 2025-05-21 18:18:25+00:00
    Last modified: 2025-05-21 23:37:13.020000+00:00
    Name: 2025-05-21, Wednesday
    Children:
    - Class: Workitem
      UID: c459bfb2-bfd9-44be-ada8-5b8765bdabbf
      Owner: user@local.host
      Parent UID: ce93ebfd-69b2-48b0-9501-09a78d903ef8
      Create date: 2025-05-21 18:19:02+00:00
      Last modified: 2025-05-21 23:33:27.020000+00:00
      Name: Fix design for #Gamma
      Children:
      - Class: Pomodoro
        UID: <MASKED>
        Owner: user@local.host
        Parent UID: <MASKED>
        Create date: 2025-05-21 18:19:09+00:00
        Last modified: 2025-05-21 22:04:27.020000+00:00
        Name: Pomodoro 1
        Children:
        - <Empty>
        Type: normal
        State: finished
        Is planned: True
        Work duration: 1500.0
        Rest duration: 300.0
        Work started: 2025-05-21 21:34:27.020000+00:00
        Rest started: 2025-05-21 21:59:27.020000+00:00
        Completed: 2025-05-21 22:04:27.020000+00:00
      - Class: Pomodoro
        UID: <MASKED>
        Owner: user@local.host
        Parent UID: <MASKED>
        Create date: 2025-05-21 18:19:17+00:00
        Last modified: 2025-05-21 22:35:39.020000+00:00
        Name: Pomodoro 2
        Children:
        - <Empty>
        Type: normal
        State: finished
        Is planned: True
        Work duration: 1500.0
        Rest duration: 300.0
        Work started: 2025-05-21 22:05:39.020000+00:00
        Rest started: 2025-05-21 22:30:39.020000+00:00
        Completed: 2025-05-21 22:35:39.020000+00:00
      - Class: Pomodoro
        UID: <MASKED>
        Owner: user@local.host
        Parent UID: <MASKED>
        Create date: 2025-05-21 22:04:34.020000+00:00
        Last modified: 2025-05-21 23:32:42.020000+00:00
        Name: Pomodoro 3
        Children:
        - Class: Interruption
          UID: <MASKED>
          Owner: user@local.host
          Parent UID: <MASKED>
          Create date: 2025-05-21 22:50:11.020000+00:00
          Last modified: 2025-05-21 22:50:11.020000+00:00
          Reason: Pomodoro voided
          Void: False
          Duration: <None>
        Type: normal
        State: finished
        Is planned: False
        Work duration: 1500.0
        Rest duration: 0.0
        Work started: 2025-05-21 22:51:12.020000+00:00
        Rest started: 2025-05-21 23:16:12.020000+00:00
        Completed: 2025-05-21 23:32:42.020000+00:00
      - Class: Pomodoro
        UID: <MASKED>
        Owner: user@local.host
        Parent UID: <MASKED>
        Create date: 2025-05-21 22:35:44.020000+00:00
        Last modified: 2025-05-21 22:35:44.020000+00:00
        Name: Pomodoro 4
        Children:
        - <Empty>
        Type: normal
        State: new
        Is planned: False
        Work duration: 1500.0
        Rest duration: 300.0
        Work started: None
        Rest started: None
        Completed: None
      Intervals: ['From 2025-05-21 21:34:27.020000+00:00 to None [1500.0 / 300.0]', 'From 2025-05-21 22:05:39.020000+00:00 to None [1500.0 / 300.0]', 'From 2025-05-21 22:36:33.020000+00:00 to 2025-05-21 22:50:11.020000+00:00 [1500.0 / 0.0]', 'From 2025-05-21 22:51:12.020000+00:00 to 2025-05-21 23:32:42.020000+00:00 [1500.0 / 0.0]']
      State: finished
      Work started: 2025-05-21 21:34:27.020000+00:00
      Work ended: 2025-05-21 23:33:27.020000+00:00
    - Class: Workitem
      UID: 6962eacc-5c88-40da-809b-69003418cf03
      Owner: user@local.host
      Parent UID: ce93ebfd-69b2-48b0-9501-09a78d903ef8
      Create date: 2025-05-21 18:19:45+00:00
      Last modified: 2025-05-21 21:32:59.020000+00:00
      Name: Request email for #Omega
      Children:
      - Class: Pomodoro
        UID: <MASKED>
        Owner: user@local.host
        Parent UID: <MASKED>
        Create date: 2025-05-21 18:19:50+00:00
        Last modified: 2025-05-21 21:01:53.020000+00:00
        Name: Pomodoro 1
        Children:
        - <Empty>
        Type: normal
        State: finished
        Is planned: True
        Work duration: 1500.0
        Rest duration: 0.0
        Work started: 2025-05-21 20:33:46.020000+00:00
        Rest started: 2025-05-21 20:58:46.020000+00:00
        Completed: 2025-05-21 21:01:53.020000+00:00
      - Class: Pomodoro
        UID: <MASKED>
        Owner: user@local.host
        Parent UID: <MASKED>
        Create date: 2025-05-21 18:19:56+00:00
        Last modified: 2025-05-21 21:32:59.020000+00:00
        Name: Pomodoro 2
        Children:
        - <Empty>
        Type: normal
        State: finished
        Is planned: True
        Work duration: 1500.0
        Rest duration: 300.0
        Work started: 2025-05-21 21:02:59.020000+00:00
        Rest started: 2025-05-21 21:27:59.020000+00:00
        Completed: 2025-05-21 21:32:59.020000+00:00
      Intervals: ['From 2025-05-21 20:33:46.020000+00:00 to 2025-05-21 21:01:53.020000+00:00 [1500.0 / 0.0]', 'From 2025-05-21 21:02:59.020000+00:00 to None [1500.0 / 300.0]']
      State: running
      Work started: 2025-05-21 20:33:46.020000+00:00
      Work ended: None
    - Class: Workitem
      UID: 5f5a1b1b-5489-42fe-9f5c-7cf4fd6e949d
      Owner: user@local.host
      Parent UID: ce93ebfd-69b2-48b0-9501-09a78d903ef8
      Create date: 2025-05-21 18:20:24+00:00
      Last modified: 2025-05-21 23:34:43.020000+00:00
      Name: Find script for #Alpha
      Children:
      - Class: Pomodoro
        UID: <MASKED>
        Owner: user@local.host
        Parent UID: <MASKED>
        Create date: 2025-05-21 18:20:29+00:00
        Last modified: 2025-05-21 20:01:18.020000+00:00
        Name: Pomodoro 1
        Children:
        - <Empty>
        Type: normal
        State: finished
        Is planned: True
        Work duration: 1500.0
        Rest duration: 300.0
        Work started: 2025-05-21 19:31:18.020000+00:00
        Rest started: 2025-05-21 19:56:18.020000+00:00
        Completed: 2025-05-21 20:01:18.020000+00:00
      - Class: Pomodoro
        UID: <MASKED>
        Owner: user@local.host
        Parent UID: <MASKED>
        Create date: 2025-05-21 18:20:33+00:00
        Last modified: 2025-05-21 20:32:17.020000+00:00
        Name: Pomodoro 2
        Children:
        - <Empty>
        Type: normal
        State: finished
        Is planned: True
        Work duration: 1500.0
        Rest duration: 300.0
        Work started: 2025-05-21 20:02:17.020000+00:00
        Rest started: 2025-05-21 20:27:17.020000+00:00
        Completed: 2025-05-21 20:32:17.020000+00:00
      Intervals: ['From 2025-05-21 19:31:18.020000+00:00 to None [1500.0 / 300.0]', 'From 2025-05-21 20:02:17.020000+00:00 to None [1500.0 / 300.0]']
      State: finished
      Work started: 2025-05-21 19:31:18.020000+00:00
      Work ended: 2025-05-21 23:34:43.020000+00:00
    - Class: Workitem
      UID: 6bd534eb-5f7d-465b-b154-e719e5812cb6
      Owner: user@local.host
      Parent UID: ce93ebfd-69b2-48b0-9501-09a78d903ef8
      Create date: 2025-05-21 18:21:00+00:00
      Last modified: 2025-05-21 23:37:13.020000+00:00
      Name: Verify bug for #Gamma
      Children:
      - Class: Pomodoro
        UID: <MASKED>
        Owner: user@local.host
        Parent UID: <MASKED>
        Create date: 2025-05-21 18:21:08+00:00
        Last modified: 2025-05-21 19:30:12.020000+00:00
        Name: Pomodoro 1
        Children:
        - Class: Interruption
          UID: <MASKED>
          Owner: user@local.host
          Parent UID: <MASKED>
          Create date: 2025-05-21 18:59:04.020000+00:00
          Last modified: 2025-05-21 18:59:04.020000+00:00
          Reason: Pomodoro voided
          Void: False
          Duration: <None>
        Type: normal
        State: finished
        Is planned: True
        Work duration: 1500.0
        Rest duration: 300.0
        Work started: 2025-05-21 19:00:12.020000+00:00
        Rest started: 2025-05-21 19:25:12.020000+00:00
        Completed: 2025-05-21 19:30:12.020000+00:00
      - Class: Pomodoro
        UID: <MASKED>
        Owner: user@local.host
        Parent UID: <MASKED>
        Create date: 2025-05-21 18:21:13+00:00
        Last modified: 2025-05-21 18:21:13+00:00
        Name: Pomodoro 2
        Children:
        - <Empty>
        Type: normal
        State: new
        Is planned: True
        Work duration: 1500.0
        Rest duration: 300.0
        Work started: None
        Rest started: None
        Completed: None
      Intervals: ['From 2025-05-21 18:39:13.020000+00:00 to 2025-05-21 18:59:04.020000+00:00 [1500.0 / 300.0]', 'From 2025-05-21 19:00:12.020000+00:00 to None [1500.0 / 300.0]']
      State: finished
      Work started: 2025-05-21 18:39:13.020000+00:00
      Work ended: 2025-05-21 23:37:13.020000+00:00
    - Class: Workitem
      UID: a70c47e0-3368-4348-a658-3f4c0b5f6a9f
      Owner: user@local.host
      Parent UID: ce93ebfd-69b2-48b0-9501-09a78d903ef8
      Create date: 2025-05-21 18:21:42+00:00
      Last modified: 2025-05-21 23:36:08.020000+00:00
      Name: Explain documentation for #Omega
      Children:
      - Class: Pomodoro
        UID: <MASKED>
        Owner: user@local.host
        Parent UID: <MASKED>
        Create date: 2025-05-21 18:22:41+00:00
        Last modified: 2025-05-21 18:28:49.010000+00:00
        Name: Pomodoro 1
        Children:
        - <Empty>
        Type: tracker
        State: finished
        Is planned: True
        Work duration: 0
        Rest duration: 0
        Work started: 2025-05-21 18:22:41.010000+00:00
        Rest started: None
        Completed: 2025-05-21 18:28:49.010000+00:00
      - Class: Pomodoro
        UID: <MASKED>
        Owner: user@local.host
        Parent UID: <MASKED>
        Create date: 2025-05-21 18:29:37.010000+00:00
        Last modified: 2025-05-21 18:38:25.020000+00:00
        Name: Pomodoro 2
        Children:
        - <Empty>
        Type: tracker
        State: finished
        Is planned: False
        Work duration: 0
        Rest duration: 0
        Work started: 2025-05-21 18:29:37.020000+00:00
        Rest started: None
        Completed: 2025-05-21 18:38:25.020000+00:00
      Intervals: ['From 2025-05-21 18:22:41.010000+00:00 to 2025-05-21 18:28:49.010000+00:00 [0 / 0]', 'From 2025-05-21 18:29:37.020000+00:00 to 2025-05-21 18:38:25.020000+00:00 [0 / 0]']
      State: finished
      Work started: 2025-05-21 18:22:41.010000+00:00
      Work ended: 2025-05-21 23:36:08.020000+00:00
  - Class: Backlog
    UID: 23b8dae7-3fdd-47a1-bad1-f0d54d400e6c
    Owner: user@local.host
    Parent UID: user@local.host
    Create date: 2025-05-22 14:53:29+00:00
    Last modified: 2025-05-22 19:28:17.030000+00:00
    Name: 2025-05-22, Thursday
    Children:
    - Class: Workitem
      UID: af17b9d2-0ed8-4f7c-944f-2fbe0a15f02b
      Owner: user@local.host
      Parent UID: 23b8dae7-3fdd-47a1-bad1-f0d54d400e6c
      Create date: 2025-05-22 14:53:48+00:00
      Last modified: 2025-05-22 19:27:17.030000+00:00
      Name: Request architecture for #Omega
      Children:
      - Class: Pomodoro
        UID: <MASKED>
        Owner: user@local.host
        Parent UID: <MASKED>
        Create date: 2025-05-22 14:53:56+00:00
        Last modified: 2025-05-22 18:19:41.030000+00:00
        Name: Pomodoro 1
        Children:
        - <Empty>
        Type: normal
        State: finished
        Is planned: True
        Work duration: 1500.0
        Rest duration: 0.0
        Work started: 2025-05-22 17:20:26.030000+00:00
        Rest started: 2025-05-22 17:45:26.030000+00:00
        Completed: 2025-05-22 18:19:41.030000+00:00
      - Class: Pomodoro
        UID: <MASKED>
        Owner: user@local.host
        Parent UID: <MASKED>
        Create date: 2025-05-22 18:19:46.030000+00:00
        Last modified: 2025-05-22 18:50:32.030000+00:00
        Name: Pomodoro 2
        Children:
        - <Empty>
        Type: normal
        State: finished
        Is planned: False
        Work duration: 1500.0
        Rest duration: 300.0
        Work started: 2025-05-22 18:20:32.030000+00:00
        Rest started: 2025-05-22 18:45:32.030000+00:00
        Completed: 2025-05-22 18:50:32.030000+00:00
      - Class: Pomodoro
        UID: <MASKED>
        Owner: user@local.host
        Parent UID: <MASKED>
        Create date: 2025-05-22 18:50:38.030000+00:00
        Last modified: 2025-05-22 19:21:35.030000+00:00
        Name: Pomodoro 3
        Children:
        - <Empty>
        Type: normal
        State: finished
        Is planned: False
        Work duration: 1500.0
        Rest duration: 300.0
        Work started: 2025-05-22 18:51:35.030000+00:00
        Rest started: 2025-05-22 19:16:35.030000+00:00
        Completed: 2025-05-22 19:21:35.030000+00:00
      Intervals: ['From 2025-05-22 17:20:26.030000+00:00 to 2025-05-22 18:19:41.030000+00:00 [1500.0 / 0.0]', 'From 2025-05-22 18:20:32.030000+00:00 to None [1500.0 / 300.0]', 'From 2025-05-22 18:51:35.030000+00:00 to None [1500.0 / 300.0]']
      State: finished
      Work started: 2025-05-22 17:20:26.030000+00:00
      Work ended: 2025-05-22 19:27:17.030000+00:00
    - Class: Workitem
      UID: a05461de-8c4f-47e1-ac8d-b529ca98554d
      Owner: user@local.host
      Parent UID: 23b8dae7-3fdd-47a1-bad1-f0d54d400e6c
      Create date: 2025-05-22 14:54:17+00:00
      Last modified: 2025-05-22 19:28:17.030000+00:00
      Name: Generate website for #Alpha
      Children:
      - Class: Pomodoro
        UID: <MASKED>
        Owner: user@local.host
        Parent UID: <MASKED>
        Create date: 2025-05-22 14:54:23+00:00
        Last modified: 2025-05-22 14:54:23+00:00
        Name: Pomodoro 1
        Children:
        - <Empty>
        Type: normal
        State: new
        Is planned: True
        Work duration: 1500.0
        Rest duration: 300.0
        Work started: None
        Rest started: None
        Completed: None
      Intervals: []
      State: finished
      Work started: None
      Work ended: 2025-05-22 19:28:17.030000+00:00
    - Class: Workitem
      UID: 08083657-8bea-461b-ac89-b3f07f2bca52
      Owner: user@local.host
      Parent UID: 23b8dae7-3fdd-47a1-bad1-f0d54d400e6c
      Create date: 2025-05-22 14:55:15+00:00
      Last modified: 2025-05-22 19:23:28.030000+00:00
      Name: Deprecate architecture for #Delta
      Children:
      - Class: Pomodoro
        UID: <MASKED>
        Owner: user@local.host
        Parent UID: <MASKED>
        Create date: 2025-05-22 14:55:23+00:00
        Last modified: 2025-05-22 17:05:51.030000+00:00
        Name: Pomodoro 1
        Children:
        - Class: Interruption
          UID: <MASKED>
          Owner: user@local.host
          Parent UID: <MASKED>
          Create date: 2025-05-22 16:47:58.030000+00:00
          Last modified: 2025-05-22 16:47:58.030000+00:00
          Reason: An interruption
          Void: False
          Duration: <None>
        Type: normal
        State: finished
        Is planned: True
        Work duration: 1500.0
        Rest duration: 300.0
        Work started: 2025-05-22 16:35:51.030000+00:00
        Rest started: 2025-05-22 17:00:51.030000+00:00
        Completed: 2025-05-22 17:05:51.030000+00:00
      Intervals: ['From 2025-05-22 16:35:51.030000+00:00 to None [1500.0 / 300.0]']
      State: finished
      Work started: 2025-05-22 16:35:51.030000+00:00
      Work ended: 2025-05-22 19:23:28.030000+00:00
    - Class: Workitem
      UID: 5e435829-de78-443a-90a2-03f8990a0b06
      Owner: user@local.host
      Parent UID: 23b8dae7-3fdd-47a1-bad1-f0d54d400e6c
      Create date: 2025-05-22 14:55:57+00:00
      Last modified: 2025-05-22 19:26:10.030000+00:00
      Name: Request design for #Omega
      Children:
      - Class: Pomodoro
        UID: <MASKED>
        Owner: user@local.host
        Parent UID: <MASKED>
        Create date: 2025-05-22 16:01:55+00:00
        Last modified: 2025-05-22 16:12:23.010000+00:00
        Name: Pomodoro 1
        Children:
        - <Empty>
        Type: tracker
        State: finished
        Is planned: True
        Work duration: 0
        Rest duration: 0
        Work started: 2025-05-22 16:01:55.010000+00:00
        Rest started: None
        Completed: 2025-05-22 16:12:23.010000+00:00
      - Class: Pomodoro
        UID: <MASKED>
        Owner: user@local.host
        Parent UID: <MASKED>
        Create date: 2025-05-22 16:13:49.010000+00:00
        Last modified: 2025-05-22 16:22:17.020000+00:00
        Name: Pomodoro 2
        Children:
        - <Empty>
        Type: tracker
        State: finished
        Is planned: False
        Work duration: 0
        Rest duration: 0
        Work started: 2025-05-22 16:13:49.020000+00:00
        Rest started: None
        Completed: 2025-05-22 16:22:17.020000+00:00
      - Class: Pomodoro
        UID: <MASKED>
        Owner: user@local.host
        Parent UID: <MASKED>
        Create date: 2025-05-22 16:23:24.020000+00:00
        Last modified: 2025-05-22 16:34:46.030000+00:00
        Name: Pomodoro 3
        Children:
        - <Empty>
        Type: tracker
        State: finished
        Is planned: False
        Work duration: 0
        Rest duration: 0
        Work started: 2025-05-22 16:23:24.030000+00:00
        Rest started: None
        Completed: 2025-05-22 16:34:46.030000+00:00
      Intervals: ['From 2025-05-22 16:01:55.010000+00:00 to 2025-05-22 16:12:23.010000+00:00 [0 / 0]', 'From 2025-05-22 16:13:49.020000+00:00 to 2025-05-22 16:22:17.020000+00:00 [0 / 0]', 'From 2025-05-22 16:23:24.030000+00:00 to 2025-05-22 16:34:46.030000+00:00 [0 / 0]']
      State: finished
      Work started: 2025-05-22 16:01:55.010000+00:00
      Work ended: 2025-05-22 19:26:10.030000+00:00
    - Class: Workitem
      UID: 602ecec1-c6e4-4f56-8460-8ac4d7208c1a
      Owner: user@local.host
      Parent UID: 23b8dae7-3fdd-47a1-bad1-f0d54d400e6c
      Create date: 2025-05-22 14:56:23+00:00
      Last modified: 2025-05-22 19:24:52.030000+00:00
      Name: Find script for #Delta
      Children:
      - Class: Pomodoro
        UID: <MASKED>
        Owner: user@local.host
        Parent UID: <MASKED>
        Create date: 2025-05-22 14:56:29+00:00
        Last modified: 2025-05-22 16:00:29+00:00
        Name: Pomodoro 1
        Children:
        - <Empty>
        Type: normal
        State: finished
        Is planned: True
        Work duration: 1500.0
        Rest duration: 300.0
        Work started: 2025-05-22 15:30:29+00:00
        Rest started: 2025-05-22 15:55:29+00:00
        Completed: 2025-05-22 16:00:29+00:00
      - Class: Pomodoro
        UID: <MASKED>
        Owner: user@local.host
        Parent UID: <MASKED>
        Create date: 2025-05-22 14:56:34+00:00
        Last modified: 2025-05-22 14:56:34+00:00
        Name: Pomodoro 2
        Children:
        - <Empty>
        Type: normal
        State: new
        Is planned: True
        Work duration: 1500.0
        Rest duration: 300.0
        Work started: None
        Rest started: None
        Completed: None
      Intervals: ['From 2025-05-22 15:30:29+00:00 to None [1500.0 / 300.0]']
      State: finished
      Work started: 2025-05-22 15:30:29+00:00
      Work ended: 2025-05-22 19:24:52.030000+00:00
    - Class: Workitem
      UID: b6019c40-a044-46bc-a8fb-73c23f43ffd2
      Owner: user@local.host
      Parent UID: 23b8dae7-3fdd-47a1-bad1-f0d54d400e6c
      Create date: 2025-05-22 14:56:57+00:00
      Last modified: 2025-05-22 19:22:29.030000+00:00
      Name: Check screenshot for #Alpha
      Children:
      - Class: Pomodoro
        UID: <MASKED>
        Owner: user@local.host
        Parent UID: <MASKED>
        Create date: 2025-05-22 14:57:02+00:00
        Last modified: 2025-05-22 15:28:01+00:00
        Name: Pomodoro 1
        Children:
        - <Empty>
        Type: normal
        State: finished
        Is planned: True
        Work duration: 1500.0
        Rest duration: 300.0
        Work started: 2025-05-22 14:58:01+00:00
        Rest started: 2025-05-22 15:23:01+00:00
        Completed: 2025-05-22 15:28:01+00:00
      - Class: Pomodoro
        UID: <MASKED>
        Owner: user@local.host
        Parent UID: <MASKED>
        Create date: 2025-05-22 14:57:08+00:00
        Last modified: 2025-05-22 14:57:08+00:00
        Name: Pomodoro 2
        Children:
        - <Empty>
        Type: normal
        State: new
        Is planned: True
        Work duration: 1500.0
        Rest duration: 300.0
        Work started: None
        Rest started: None
        Completed: None
      Intervals: ['From 2025-05-22 14:58:01+00:00 to None [1500.0 / 300.0]']
      State: finished
      Work started: 2025-05-22 14:58:01+00:00
      Work ended: 2025-05-22 19:22:29.030000+00:00
  - Class: Backlog
    UID: 72afcb2d-bdc1-41c4-be77-e9694f966fb7
    Owner: user@local.host
    Parent UID: user@local.host
    Create date: 2025-05-23 14:10:36+00:00
    Last modified: 2025-05-23 21:30:27.210000+00:00
    Name: 2025-05-23, Friday
    Children:
    - Class: Workitem
      UID: 795afa16-549d-4d50-bc9e-634cc5ff7b4e
      Owner: user@local.host
      Parent UID: 72afcb2d-bdc1-41c4-be77-e9694f966fb7
      Create date: 2025-05-23 14:11:03+00:00
      Last modified: 2025-05-23 21:29:27.210000+00:00
      Name: Explain tool for #Beta
      Children:
      - Class: Pomodoro
        UID: <MASKED>
        Owner: user@local.host
        Parent UID: <MASKED>
        Create date: 2025-05-23 20:45:34.160000+00:00
        Last modified: 2025-05-23 20:54:28.170000+00:00
        Name: Pomodoro 1
        Children:
        - <Empty>
        Type: tracker
        State: finished
        Is planned: True
        Work duration: 0
        Rest duration: 0
        Work started: 2025-05-23 20:45:34.170000+00:00
        Rest started: None
        Completed: 2025-05-23 20:54:28.170000+00:00
      - Class: Pomodoro
        UID: <MASKED>
        Owner: user@local.host
        Parent UID: <MASKED>
        Create date: 2025-05-23 20:55:30.170000+00:00
        Last modified: 2025-05-23 21:03:52.180000+00:00
        Name: Pomodoro 2
        Children:
        - <Empty>
        Type: tracker
        State: finished
        Is planned: False
        Work duration: 0
        Rest duration: 0
        Work started: 2025-05-23 20:55:30.180000+00:00
        Rest started: None
        Completed: 2025-05-23 21:03:52.180000+00:00
      - Class: Pomodoro
        UID: <MASKED>
        Owner: user@local.host
        Parent UID: <MASKED>
        Create date: 2025-05-23 21:04:59.180000+00:00
        Last modified: 2025-05-23 21:14:10.190000+00:00
        Name: Pomodoro 3
        Children:
        - <Empty>
        Type: tracker
        State: finished
        Is planned: False
        Work duration: 0
        Rest duration: 0
        Work started: 2025-05-23 21:04:59.190000+00:00
        Rest started: None
        Completed: 2025-05-23 21:14:10.190000+00:00
      - Class: Pomodoro
        UID: <MASKED>
        Owner: user@local.host
        Parent UID: <MASKED>
        Create date: 2025-05-23 21:15:07.190000+00:00
        Last modified: 2025-05-23 21:21:21.200000+00:00
        Name: Pomodoro 4
        Children:
        - <Empty>
        Type: tracker
        State: finished
        Is planned: False
        Work duration: 0
        Rest duration: 0
        Work started: 2025-05-23 21:15:07.200000+00:00
        Rest started: None
        Completed: 2025-05-23 21:21:21.200000+00:00
      - Class: Pomodoro
        UID: <MASKED>
        Owner: user@local.host
        Parent UID: <MASKED>
        Create date: 2025-05-23 21:22:09.200000+00:00
        Last modified: 2025-05-23 21:27:28.210000+00:00
        Name: Pomodoro 5
        Children:
        - <Empty>
        Type: tracker
        State: finished
        Is planned: False
        Work duration: 0
        Rest duration: 0
        Work started: 2025-05-23 21:22:09.210000+00:00
        Rest started: None
        Completed: 2025-05-23 21:27:28.210000+00:00
      Intervals: ['From 2025-05-23 20:45:34.170000+00:00 to 2025-05-23 20:54:28.170000+00:00 [0 / 0]', 'From 2025-05-23 20:55:30.180000+00:00 to 2025-05-23 21:03:52.180000+00:00 [0 / 0]', 'From 2025-05-23 21:04:59.190000+00:00 to 2025-05-23 21:14:10.190000+00:00 [0 / 0]', 'From 2025-05-23 21:15:07.200000+00:00 to 2025-05-23 21:21:21.200000+00:00 [0 / 0]', 'From 2025-05-23 21:22:09.210000+00:00 to 2025-05-23 21:27:28.210000+00:00 [0 / 0]']
      State: finished
      Work started: 2025-05-23 20:45:34.170000+00:00
      Work ended: 2025-05-23 21:29:27.210000+00:00
    - Class: Workitem
      UID: 92065277-d0e2-41f8-ae84-947145b3ed31
      Owner: user@local.host
      Parent UID: 72afcb2d-bdc1-41c4-be77-e9694f966fb7
      Create date: 2025-05-23 14:11:44+00:00
      Last modified: 2025-05-23 20:43:56.160000+00:00
      Name: Fix email for #Alpha
      Children:
      - Class: Pomodoro
        UID: <MASKED>
        Owner: user@local.host
        Parent UID: <MASKED>
        Create date: 2025-05-23 19:44:59.110000+00:00
        Last modified: 2025-05-23 19:54:31.120000+00:00
        Name: Pomodoro 1
        Children:
        - <Empty>
        Type: tracker
        State: finished
        Is planned: True
        Work duration: 0
        Rest duration: 0
        Work started: 2025-05-23 19:44:59.120000+00:00
        Rest started: None
        Completed: 2025-05-23 19:54:31.120000+00:00
      - Class: Pomodoro
        UID: <MASKED>
        Owner: user@local.host
        Parent UID: <MASKED>
        Create date: 2025-05-23 19:55:38.120000+00:00
        Last modified: 2025-05-23 20:08:27.130000+00:00
        Name: Pomodoro 2
        Children:
        - <Empty>
        Type: tracker
        State: finished
        Is planned: False
        Work duration: 0
        Rest duration: 0
        Work started: 2025-05-23 19:55:38.130000+00:00
        Rest started: None
        Completed: 2025-05-23 20:08:27.130000+00:00
      - Class: Pomodoro
        UID: <MASKED>
        Owner: user@local.host
        Parent UID: <MASKED>
        Create date: 2025-05-23 20:09:31.130000+00:00
        Last modified: 2025-05-23 20:21:58.140000+00:00
        Name: Pomodoro 3
        Children:
        - <Empty>
        Type: tracker
        State: finished
        Is planned: False
        Work duration: 0
        Rest duration: 0
        Work started: 2025-05-23 20:09:31.140000+00:00
        Rest started: None
        Completed: 2025-05-23 20:21:58.140000+00:00
      - Class: Pomodoro
        UID: <MASKED>
        Owner: user@local.host
        Parent UID: <MASKED>
        Create date: 2025-05-23 20:23:26.140000+00:00
        Last modified: 2025-05-23 20:33:27.150000+00:00
        Name: Pomodoro 4
        Children:
        - <Empty>
        Type: tracker
        State: finished
        Is planned: False
        Work duration: 0
        Rest duration: 0
        Work started: 2025-05-23 20:23:26.150000+00:00
        Rest started: None
        Completed: 2025-05-23 20:33:27.150000+00:00
      - Class: Pomodoro
        UID: <MASKED>
        Owner: user@local.host
        Parent UID: <MASKED>
        Create date: 2025-05-23 20:34:46.150000+00:00
        Last modified: 2025-05-23 20:43:56.160000+00:00
        Name: Pomodoro 5
        Children:
        - <Empty>
        Type: tracker
        State: finished
        Is planned: False
        Work duration: 0
        Rest duration: 0
        Work started: 2025-05-23 20:34:46.160000+00:00
        Rest started: None
        Completed: 2025-05-23 20:43:56.160000+00:00
      Intervals: ['From 2025-05-23 19:44:59.120000+00:00 to 2025-05-23 19:54:31.120000+00:00 [0 / 0]', 'From 2025-05-23 19:55:38.130000+00:00 to 2025-05-23 20:08:27.130000+00:00 [0 / 0]', 'From 2025-05-23 20:09:31.140000+00:00 to 2025-05-23 20:21:58.140000+00:00 [0 / 0]', 'From 2025-05-23 20:23:26.150000+00:00 to 2025-05-23 20:33:27.150000+00:00 [0 / 0]', 'From 2025-05-23 20:34:46.160000+00:00 to 2025-05-23 20:43:56.160000+00:00 [0 / 0]']
      State: running
      Work started: 2025-05-23 19:44:59.120000+00:00
      Work ended: None
    - Class: Workitem
      UID: 51864f25-d8a2-4170-a717-e5f46a2cf40a
      Owner: user@local.host
      Parent UID: 72afcb2d-bdc1-41c4-be77-e9694f966fb7
      Create date: 2025-05-23 14:12:26+00:00
      Last modified: 2025-05-23 19:43:30.110000+00:00
      Name: Draw design for #Delta
      Children:
      - Class: Pomodoro
        UID: <MASKED>
        Owner: user@local.host
        Parent UID: <MASKED>
        Create date: 2025-05-23 19:17:48.080000+00:00
        Last modified: 2025-05-23 19:22:39.090000+00:00
        Name: Pomodoro 1
        Children:
        - <Empty>
        Type: tracker
        State: finished
        Is planned: True
        Work duration: 0
        Rest duration: 0
        Work started: 2025-05-23 19:17:48.090000+00:00
        Rest started: None
        Completed: 2025-05-23 19:22:39.090000+00:00
      - Class: Pomodoro
        UID: <MASKED>
        Owner: user@local.host
        Parent UID: <MASKED>
        Create date: 2025-05-23 19:23:35.090000+00:00
        Last modified: 2025-05-23 19:31:39.100000+00:00
        Name: Pomodoro 2
        Children:
        - <Empty>
        Type: tracker
        State: finished
        Is planned: False
        Work duration: 0
        Rest duration: 0
        Work started: 2025-05-23 19:23:35.100000+00:00
        Rest started: None
        Completed: 2025-05-23 19:31:39.100000+00:00
      - Class: Pomodoro
        UID: <MASKED>
        Owner: user@local.host
        Parent UID: <MASKED>
        Create date: 2025-05-23 19:32:47.100000+00:00
        Last modified: 2025-05-23 19:43:30.110000+00:00
        Name: Pomodoro 3
        Children:
        - <Empty>
        Type: tracker
        State: finished
        Is planned: False
        Work duration: 0
        Rest duration: 0
        Work started: 2025-05-23 19:32:47.110000+00:00
        Rest started: None
        Completed: 2025-05-23 19:43:30.110000+00:00
      Intervals: ['From 2025-05-23 19:17:48.090000+00:00 to 2025-05-23 19:22:39.090000+00:00 [0 / 0]', 'From 2025-05-23 19:23:35.100000+00:00 to 2025-05-23 19:31:39.100000+00:00 [0 / 0]', 'From 2025-05-23 19:32:47.110000+00:00 to 2025-05-23 19:43:30.110000+00:00 [0 / 0]']
      State: finished
      Work started: 2025-05-23 19:17:48.090000+00:00
      Work ended: 2025-05-23 19:43:30.110000+00:00
    - Class: Workitem
      UID: 410ace38-77ff-4f0d-a826-b1020f4010b9
      Owner: user@local.host
      Parent UID: 72afcb2d-bdc1-41c4-be77-e9694f966fb7
      Create date: 2025-05-23 14:13:02+00:00
      Last modified: 2025-05-23 19:17:07.080000+00:00
      Name: Fix automation for #Beta
      Children:
      - Class: Pomodoro
        UID: <MASKED>
        Owner: user@local.host
        Parent UID: <MASKED>
        Create date: 2025-05-23 14:13:10+00:00
        Last modified: 2025-05-23 19:17:07.080000+00:00
        Name: Pomodoro 1
        Children:
        - <Empty>
        Type: normal
        State: finished
        Is planned: True
        Work duration: 1500.0
        Rest duration: 300.0
        Work started: 2025-05-23 18:47:07.080000+00:00
        Rest started: 2025-05-23 19:12:07.080000+00:00
        Completed: 2025-05-23 19:17:07.080000+00:00
      Intervals: ['From 2025-05-23 18:47:07.080000+00:00 to None [1500.0 / 300.0]']
      State: running
      Work started: 2025-05-23 18:47:07.080000+00:00
      Work ended: None
    - Class: Workitem
      UID: ef97a600-593c-464c-8999-a39a42c55b45
      Owner: user@local.host
      Parent UID: 72afcb2d-bdc1-41c4-be77-e9694f966fb7
      Create date: 2025-05-23 14:13:43+00:00
      Last modified: 2025-05-23 21:28:24.210000+00:00
      Name: Send automation for #Gamma
      Children:
      - Class: Pomodoro
        UID: <MASKED>
        Owner: user@local.host
        Parent UID: <MASKED>
        Create date: 2025-05-23 14:13:49+00:00
        Last modified: 2025-05-23 18:43:59.080000+00:00
        Name: Pomodoro 1
        Children:
        - Class: Interruption
          UID: <MASKED>
          Owner: user@local.host
          Parent UID: <MASKED>
          Create date: 2025-05-23 18:43:59.080000+00:00
          Last modified: 2025-05-23 18:43:59.080000+00:00
          Reason: Pomodoro voided
          Void: False
          Duration: <None>
        Type: normal
        State: new
        Is planned: True
        Work duration: 1500.0
        Rest duration: 300.0
        Work started: 2025-05-23 18:27:22.080000+00:00
        Rest started: None
        Completed: None
      Intervals: ['From 2025-05-23 18:27:22.080000+00:00 to 2025-05-23 18:43:59.080000+00:00 [1500.0 / 300.0]']
      State: finished
      Work started: 2025-05-23 18:27:22.080000+00:00
      Work ended: 2025-05-23 21:28:24.210000+00:00
    - Class: Workitem
      UID: fbcb1480-4acc-426d-b7cf-1cd34202e793
      Owner: user@local.host
      Parent UID: 72afcb2d-bdc1-41c4-be77-e9694f966fb7
      Create date: 2025-05-23 14:15:05+00:00
      Last modified: 2025-05-23 21:30:27.210000+00:00
      Name: Plan website for #Gamma
      Children:
      - Class: Pomodoro
        UID: <MASKED>
        Owner: user@local.host
        Parent UID: <MASKED>
        Create date: 2025-05-23 14:15:12+00:00
        Last modified: 2025-05-23 14:46:32+00:00
        Name: Pomodoro 1
        Children:
        - <Empty>
        Type: normal
        State: finished
        Is planned: True
        Work duration: 1500.0
        Rest duration: 300.0
        Work started: 2025-05-23 14:16:32+00:00
        Rest started: 2025-05-23 14:41:32+00:00
        Completed: 2025-05-23 14:46:32+00:00
      - Class: Pomodoro
        UID: <MASKED>
        Owner: user@local.host
        Parent UID: <MASKED>
        Create date: 2025-05-23 14:15:18+00:00
        Last modified: 2025-05-23 15:17:47+00:00
        Name: Pomodoro 2
        Children:
        - <Empty>
        Type: normal
        State: finished
        Is planned: True
        Work duration: 1500.0
        Rest duration: 300.0
        Work started: 2025-05-23 14:47:47+00:00
        Rest started: 2025-05-23 15:12:47+00:00
        Completed: 2025-05-23 15:17:47+00:00
      - Class: Pomodoro
        UID: <MASKED>
        Owner: user@local.host
        Parent UID: <MASKED>
        Create date: 2025-05-23 14:15:28+00:00
        Last modified: 2025-05-23 15:49:24+00:00
        Name: Pomodoro 3
        Children:
        - <Empty>
        Type: normal
        State: finished
        Is planned: True
        Work duration: 1500.0
        Rest duration: 300.0
        Work started: 2025-05-23 15:19:24+00:00
        Rest started: 2025-05-23 15:44:24+00:00
        Completed: 2025-05-23 15:49:24+00:00
      - Class: Pomodoro
        UID: <MASKED>
        Owner: user@local.host
        Parent UID: <MASKED>
        Create date: 2025-05-23 15:49:29+00:00
        Last modified: 2025-05-23 16:50:43+00:00
        Name: Pomodoro 4
        Children:
        - <Empty>
        Type: normal
        State: finished
        Is planned: False
        Work duration: 1500.0
        Rest duration: 0.0
        Work started: 2025-05-23 15:50:52+00:00
        Rest started: 2025-05-23 16:15:52+00:00
        Completed: 2025-05-23 16:50:43+00:00
      Intervals: ['From 2025-05-23 14:16:32+00:00 to None [1500.0 / 300.0]', 'From 2025-05-23 14:47:47+00:00 to None [1500.0 / 300.0]', 'From 2025-05-23 15:19:24+00:00 to None [1500.0 / 300.0]', 'From 2025-05-23 15:50:52+00:00 to 2025-05-23 16:50:43+00:00 [1500.0 / 0.0]']
      State: finished
      Work started: 2025-05-23 14:16:32+00:00
      Work ended: 2025-05-23 21:30:27.210000+00:00
  - Class: Backlog
    UID: c15fa70b-1040-4961-8b36-69218f730029
    Owner: user@local.host
    Parent UID: user@local.host
    Create date: 2025-05-26 11:48:39+00:00
    Last modified: 2025-05-26 18:04:31+00:00
    Name: 2025-05-26, Monday
    Children:
    - Class: Workitem
      UID: 19feb1bd-fae8-49ce-b50c-de10f5dd6c54
      Owner: user@local.host
      Parent UID: c15fa70b-1040-4961-8b36-69218f730029
      Create date: 2025-05-26 11:49:21+00:00
      Last modified: 2025-05-26 18:03:42+00:00
      Name: Find idea for #Beta
      Children:
      - Class: Pomodoro
        UID: <MASKED>
        Owner: user@local.host
        Parent UID: <MASKED>
        Create date: 2025-05-26 11:49:28+00:00
        Last modified: 2025-05-26 16:27:16+00:00
        Name: Pomodoro 1
        Children:
        - <Empty>
        Type: normal
        State: finished
        Is planned: True
        Work duration: 1500.0
        Rest duration: 300.0
        Work started: 2025-05-26 15:57:16+00:00
        Rest started: 2025-05-26 16:22:16+00:00
        Completed: 2025-05-26 16:27:16+00:00
      - Class: Pomodoro
        UID: <MASKED>
        Owner: user@local.host
        Parent UID: <MASKED>
        Create date: 2025-05-26 11:49:35+00:00
        Last modified: 2025-05-26 16:58:15+00:00
        Name: Pomodoro 2
        Children:
        - <Empty>
        Type: normal
        State: finished
        Is planned: True
        Work duration: 1500.0
        Rest duration: 300.0
        Work started: 2025-05-26 16:28:15+00:00
        Rest started: 2025-05-26 16:53:15+00:00
        Completed: 2025-05-26 16:58:15+00:00
      - Class: Pomodoro
        UID: <MASKED>
        Owner: user@local.host
        Parent UID: <MASKED>
        Create date: 2025-05-26 16:58:20+00:00
        Last modified: 2025-05-26 18:01:00+00:00
        Name: Pomodoro 3
        Children:
        - <Empty>
        Type: normal
        State: finished
        Is planned: False
        Work duration: 1500.0
        Rest duration: 0.0
        Work started: 2025-05-26 16:59:27+00:00
        Rest started: 2025-05-26 17:24:27+00:00
        Completed: 2025-05-26 18:01:00+00:00
      Intervals: ['From 2025-05-26 15:57:16+00:00 to None [1500.0 / 300.0]', 'From 2025-05-26 16:28:15+00:00 to None [1500.0 / 300.0]', 'From 2025-05-26 16:59:27+00:00 to 2025-05-26 18:01:00+00:00 [1500.0 / 0.0]']
      State: finished
      Work started: 2025-05-26 15:57:16+00:00
      Work ended: 2025-05-26 18:03:42+00:00
    - Class: Workitem
      UID: 609d3d76-1a58-439a-b4a9-42ac2e4683a0
      Owner: user@local.host
      Parent UID: c15fa70b-1040-4961-8b36-69218f730029
      Create date: 2025-05-26 11:50:10+00:00
      Last modified: 2025-05-26 15:55:34+00:00
      Name: Verify website for #Delta
      Children:
      - Class: Pomodoro
        UID: <MASKED>
        Owner: user@local.host
        Parent UID: <MASKED>
        Create date: 2025-05-26 11:50:17+00:00
        Last modified: 2025-05-26 15:55:17+00:00
        Name: Pomodoro 1
        Children:
        - Class: Interruption
          UID: <MASKED>
          Owner: user@local.host
          Parent UID: <MASKED>
          Create date: 2025-05-26 15:24:10+00:00
          Last modified: 2025-05-26 15:24:10+00:00
          Reason: Voided for a good reason
          Void: False
          Duration: <None>
        Type: normal
        State: finished
        Is planned: True
        Work duration: 1500.0
        Rest duration: 300.0
        Work started: 2025-05-26 15:25:17+00:00
        Rest started: 2025-05-26 15:50:17+00:00
        Completed: 2025-05-26 15:55:17+00:00
      - Class: Pomodoro
        UID: <MASKED>
        Owner: user@local.host
        Parent UID: <MASKED>
        Create date: 2025-05-26 11:50:23+00:00
        Last modified: 2025-05-26 11:50:23+00:00
        Name: Pomodoro 2
        Children:
        - <Empty>
        Type: normal
        State: new
        Is planned: True
        Work duration: 1500.0
        Rest duration: 300.0
        Work started: None
        Rest started: None
        Completed: None
      Intervals: ['From 2025-05-26 15:06:25+00:00 to 2025-05-26 15:24:10+00:00 [1500.0 / 300.0]', 'From 2025-05-26 15:25:17+00:00 to None [1500.0 / 300.0]']
      State: running
      Work started: 2025-05-26 15:06:25+00:00
      Work ended: None
    - Class: Workitem
      UID: 6a24dc5e-311a-45e8-8746-f7aa43e4822b
      Owner: user@local.host
      Parent UID: c15fa70b-1040-4961-8b36-69218f730029
      Create date: 2025-05-26 11:50:57+00:00
      Last modified: 2025-05-26 18:02:36+00:00
      Name: Draw code for #Omega
      Children:
      - Class: Pomodoro
        UID: <MASKED>
        Owner: user@local.host
        Parent UID: <MASKED>
        Create date: 2025-05-26 11:51:01+00:00
        Last modified: 2025-05-26 14:24:32+00:00
        Name: Pomodoro 1
        Children:
        - <Empty>
        Type: normal
        State: finished
        Is planned: True
        Work duration: 1500.0
        Rest duration: 300.0
        Work started: 2025-05-26 13:54:32+00:00
        Rest started: 2025-05-26 14:19:32+00:00
        Completed: 2025-05-26 14:24:32+00:00
      - Class: Pomodoro
        UID: <MASKED>
        Owner: user@local.host
        Parent UID: <MASKED>
        Create date: 2025-05-26 11:51:05+00:00
        Last modified: 2025-05-26 15:05:28+00:00
        Name: Pomodoro 2
        Children:
        - <Empty>
        Type: normal
        State: finished
        Is planned: True
        Work duration: 1500.0
        Rest duration: 0.0
        Work started: 2025-05-26 14:24:52+00:00
        Rest started: 2025-05-26 14:49:52+00:00
        Completed: 2025-05-26 15:05:28+00:00
      Intervals: ['From 2025-05-26 13:54:32+00:00 to None [1500.0 / 300.0]', 'From 2025-05-26 14:24:52+00:00 to 2025-05-26 15:05:28+00:00 [1500.0 / 0.0]']
      State: finished
      Work started: 2025-05-26 13:54:32+00:00
      Work ended: 2025-05-26 18:02:36+00:00
    - Class: Workitem
      UID: 952a107c-409b-4b87-9b56-b7152689eae6
      Owner: user@local.host
      Parent UID: c15fa70b-1040-4961-8b36-69218f730029
      Create date: 2025-05-26 11:51:51+00:00
      Last modified: 2025-05-26 18:01:25+00:00
      Name: Explain automation for #Omega
      Children:
      - Class: Pomodoro
        UID: <MASKED>
        Owner: user@local.host
        Parent UID: <MASKED>
        Create date: 2025-05-26 11:51:54+00:00
        Last modified: 2025-05-26 13:23:46+00:00
        Name: Pomodoro 1
        Children:
        - Class: Interruption
          UID: <MASKED>
          Owner: user@local.host
          Parent UID: <MASKED>
          Create date: 2025-05-26 13:05:51+00:00
          Last modified: 2025-05-26 13:05:51+00:00
          Reason: <None>
          Void: False
          Duration: 0:06:02.500000
        Type: normal
        State: finished
        Is planned: True
        Work duration: 1500.0
        Rest duration: 300.0
        Work started: 2025-05-26 12:53:46+00:00
        Rest started: 2025-05-26 13:18:46+00:00
        Completed: 2025-05-26 13:23:46+00:00
      - Class: Pomodoro
        UID: <MASKED>
        Owner: user@local.host
        Parent UID: <MASKED>
        Create date: 2025-05-26 11:52:01+00:00
        Last modified: 2025-05-26 13:53:43+00:00
        Name: Pomodoro 2
        Children:
        - Class: Interruption
          UID: <MASKED>
          Owner: user@local.host
          Parent UID: <MASKED>
          Create date: 2025-05-26 13:53:43+00:00
          Last modified: 2025-05-26 13:53:43+00:00
          Reason: Voided for a good reason
          Void: False
          Duration: <None>
        Type: normal
        State: new
        Is planned: True
        Work duration: 1500.0
        Rest duration: 300.0
        Work started: 2025-05-26 13:36:11+00:00
        Rest started: None
        Completed: None
      Intervals: ['From 2025-05-26 12:53:46+00:00 to None [1500.0 / 300.0]', 'From 2025-05-26 13:36:11+00:00 to 2025-05-26 13:53:43+00:00 [1500.0 / 300.0]']
      State: finished
      Work started: 2025-05-26 12:53:46+00:00
      Work ended: 2025-05-26 18:01:25+00:00
    - Class: Workitem
      UID: e42d4736-6450-411e-8a58-7b8b0f8898c6
      Owner: user@local.host
      Parent UID: c15fa70b-1040-4961-8b36-69218f730029
      Create date: 2025-05-26 11:52:26+00:00
      Last modified: 2025-05-26 18:04:31+00:00
      Name: Create bug for #Omega
      Children:
      - Class: Pomodoro
        UID: <MASKED>
        Owner: user@local.host
        Parent UID: <MASKED>
        Create date: 2025-05-26 11:52:29+00:00
        Last modified: 2025-05-26 12:39:12+00:00
        Name: Pomodoro 1
        Children:
        - Class: Interruption
          UID: <MASKED>
          Owner: user@local.host
          Parent UID: <MASKED>
          Create date: 2025-05-26 12:08:32+00:00
          Last modified: 2025-05-26 12:08:32+00:00
          Reason: Pomodoro voided
          Void: False
          Duration: <None>
        - Class: Interruption
          UID: <MASKED>
          Owner: user@local.host
          Parent UID: <MASKED>
          Create date: 2025-05-26 12:22:45+00:00
          Last modified: 2025-05-26 12:22:45+00:00
          Reason: <None>
          Void: False
          Duration: 0:06:46.500000
        Type: normal
        State: finished
        Is planned: True
        Work duration: 1500.0
        Rest duration: 300.0
        Work started: 2025-05-26 12:09:12+00:00
        Rest started: 2025-05-26 12:34:12+00:00
        Completed: 2025-05-26 12:39:12+00:00
      - Class: Pomodoro
        UID: <MASKED>
        Owner: user@local.host
        Parent UID: <MASKED>
        Create date: 2025-05-26 11:52:32+00:00
        Last modified: 2025-05-26 11:52:32+00:00
        Name: Pomodoro 2
        Children:
        - <Empty>
        Type: normal
        State: new
        Is planned: True
        Work duration: 1500.0
        Rest duration: 300.0
        Work started: None
        Rest started: None
        Completed: None
      Intervals: ['From 2025-05-26 11:54:00+00:00 to 2025-05-26 12:08:32+00:00 [1500.0 / 300.0]', 'From 2025-05-26 12:09:12+00:00 to None [1500.0 / 300.0]']
      State: finished
      Work started: 2025-05-26 11:54:00+00:00
      Work ended: 2025-05-26 18:04:31+00:00
  - Class: Backlog
    UID: a9b28c10-81c4-42b4-9734-7d544b7ccba5
    Owner: user@local.host
    Parent UID: user@local.host
    Create date: 2025-05-27 13:42:28+00:00
    Last modified: 2025-05-27 16:12:12+00:00
    Name: 2025-05-27, Tuesday
    Children:
    - Class: Workitem
      UID: 23cc4726-7afd-4754-8e63-2996738929bf
      Owner: user@local.host
      Parent UID: a9b28c10-81c4-42b4-9734-7d544b7ccba5
      Create date: 2025-05-27 13:43:10+00:00
      Last modified: 2025-05-27 16:08:43+00:00
      Name: Document new feature for #Alpha
      Children:
      - Class: Pomodoro
        UID: <MASKED>
        Owner: user@local.host
        Parent UID: <MASKED>
        Create date: 2025-05-27 13:43:15+00:00
        Last modified: 2025-05-27 16:07:41+00:00
        Name: Pomodoro 1
        Children:
        - Class: Interruption
          UID: <MASKED>
          Owner: user@local.host
          Parent UID: <MASKED>
          Create date: 2025-05-27 16:07:41+00:00
          Last modified: 2025-05-27 16:07:41+00:00
          Reason: Voided for a good reason
          Void: False
          Duration: <None>
        Type: normal
        State: new
        Is planned: True
        Work duration: 1500.0
        Rest duration: 0.0
        Work started: 2025-05-27 15:52:08+00:00
        Rest started: None
        Completed: None
      - Class: Pomodoro
        UID: <MASKED>
        Owner: user@local.host
        Parent UID: <MASKED>
        Create date: 2025-05-27 13:43:21+00:00
        Last modified: 2025-05-27 13:43:21+00:00
        Name: Pomodoro 2
        Children:
        - <Empty>
        Type: normal
        State: new
        Is planned: True
        Work duration: 1500.0
        Rest duration: 300.0
        Work started: None
        Rest started: None
        Completed: None
      - Class: Pomodoro
        UID: <MASKED>
        Owner: user@local.host
        Parent UID: <MASKED>
        Create date: 2025-05-27 13:43:27+00:00
        Last modified: 2025-05-27 13:43:27+00:00
        Name: Pomodoro 3
        Children:
        - <Empty>
        Type: normal
        State: new
        Is planned: True
        Work duration: 1500.0
        Rest duration: 300.0
        Work started: None
        Rest started: None
        Completed: None
      Intervals: ['From 2025-05-27 15:52:08+00:00 to 2025-05-27 16:07:41+00:00 [1500.0 / 0.0]']
      State: finished
      Work started: 2025-05-27 15:52:08+00:00
      Work ended: 2025-05-27 16:08:43+00:00
    - Class: Workitem
      UID: 7e4068f5-6315-4e91-ac67-76a689d45397
      Owner: user@local.host
      Parent UID: a9b28c10-81c4-42b4-9734-7d544b7ccba5
      Create date: 2025-05-27 13:44:06+00:00
      Last modified: 2025-05-27 16:10:47+00:00
      Name: Draw bug for #Delta
      Children:
      - Class: Pomodoro
        UID: <MASKED>
        Owner: user@local.host
        Parent UID: <MASKED>
        Create date: 2025-05-27 13:44:14+00:00
        Last modified: 2025-05-27 15:51:34+00:00
        Name: Pomodoro 1
        Children:
        - <Empty>
        Type: normal
        State: finished
        Is planned: True
        Work duration: 1500.0
        Rest duration: 300.0
        Work started: 2025-05-27 15:21:34+00:00
        Rest started: 2025-05-27 15:46:34+00:00
        Completed: 2025-05-27 15:51:34+00:00
      - Class: Pomodoro
        UID: <MASKED>
        Owner: user@local.host
        Parent UID: <MASKED>
        Create date: 2025-05-27 13:44:19+00:00
        Last modified: 2025-05-27 13:44:19+00:00
        Name: Pomodoro 2
        Children:
        - <Empty>
        Type: normal
        State: new
        Is planned: True
        Work duration: 1500.0
        Rest duration: 300.0
        Work started: None
        Rest started: None
        Completed: None
      Intervals: ['From 2025-05-27 15:21:34+00:00 to None [1500.0 / 300.0]']
      State: finished
      Work started: 2025-05-27 15:21:34+00:00
      Work ended: 2025-05-27 16:10:47+00:00
    - Class: Workitem
      UID: 8a374fea-1788-47a4-ad12-58178e38b3cb
      Owner: user@local.host
      Parent UID: a9b28c10-81c4-42b4-9734-7d544b7ccba5
      Create date: 2025-05-27 13:44:51+00:00
      Last modified: 2025-05-27 16:09:53+00:00
      Name: Draw automation for #Delta
      Children:
      - Class: Pomodoro
        UID: <MASKED>
        Owner: user@local.host
        Parent UID: <MASKED>
        Create date: 2025-05-27 13:44:56+00:00
        Last modified: 2025-05-27 15:19:44+00:00
        Name: Pomodoro 1
        Children:
        - <Empty>
        Type: normal
        State: finished
        Is planned: True
        Work duration: 1500.0
        Rest duration: 300.0
        Work started: 2025-05-27 14:49:44+00:00
        Rest started: 2025-05-27 15:14:44+00:00
        Completed: 2025-05-27 15:19:44+00:00
      - Class: Pomodoro
        UID: <MASKED>
        Owner: user@local.host
        Parent UID: <MASKED>
        Create date: 2025-05-27 13:45:02+00:00
        Last modified: 2025-05-27 13:45:02+00:00
        Name: Pomodoro 2
        Children:
        - <Empty>
        Type: normal
        State: new
        Is planned: True
        Work duration: 1500.0
        Rest duration: 300.0
        Work started: None
        Rest started: None
        Completed: None
      Intervals: ['From 2025-05-27 14:49:44+00:00 to None [1500.0 / 300.0]']
      State: finished
      Work started: 2025-05-27 14:49:44+00:00
      Work ended: 2025-05-27 16:09:53+00:00
    - Class: Workitem
      UID: 75e9667c-480c-4cf3-93da-b09cca095d50
      Owner: user@local.host
      Parent UID: a9b28c10-81c4-42b4-9734-7d544b7ccba5
      Create date: 2025-05-27 13:45:42+00:00
      Last modified: 2025-05-27 16:12:12+00:00
      Name: Think about tool for #Delta
      Children:
      - Class: Pomodoro
        UID: <MASKED>
        Owner: user@local.host
        Parent UID: <MASKED>
        Create date: 2025-05-27 13:45:48+00:00
        Last modified: 2025-05-27 14:32:02+00:00
        Name: Pomodoro 1
        Children:
        - Class: Interruption
          UID: <MASKED>
          Owner: user@local.host
          Parent UID: <MASKED>
          Create date: 2025-05-27 14:00:50+00:00
          Last modified: 2025-05-27 14:00:50+00:00
          Reason: Pomodoro voided
          Void: False
          Duration: <None>
        Type: normal
        State: finished
        Is planned: True
        Work duration: 1500.0
        Rest duration: 300.0
        Work started: 2025-05-27 14:02:02+00:00
        Rest started: 2025-05-27 14:27:02+00:00
        Completed: 2025-05-27 14:32:02+00:00
      - Class: Pomodoro
        UID: <MASKED>
        Owner: user@local.host
        Parent UID: <MASKED>
        Create date: 2025-05-27 13:45:55+00:00
        Last modified: 2025-05-27 14:48:57+00:00
        Name: Pomodoro 2
        Children:
        - Class: Interruption
          UID: <MASKED>
          Owner: user@local.host
          Parent UID: <MASKED>
          Create date: 2025-05-27 14:48:57+00:00
          Last modified: 2025-05-27 14:48:57+00:00
          Reason: Pomodoro voided
          Void: False
          Duration: <None>
        Type: normal
        State: new
        Is planned: True
        Work duration: 1500.0
        Rest duration: 300.0
        Work started: 2025-05-27 14:32:56+00:00
        Rest started: None
        Completed: None
      - Class: Pomodoro
        UID: <MASKED>
        Owner: user@local.host
        Parent UID: <MASKED>
        Create date: 2025-05-27 13:46:04+00:00
        Last modified: 2025-05-27 13:46:04+00:00
        Name: Pomodoro 3
        Children:
        - <Empty>
        Type: normal
        State: new
        Is planned: True
        Work duration: 1500.0
        Rest duration: 300.0
        Work started: None
        Rest started: None
        Completed: None
      Intervals: ['From 2025-05-27 13:47:20+00:00 to 2025-05-27 14:00:50+00:00 [1500.0 / 300.0]', 'From 2025-05-27 14:02:02+00:00 to None [1500.0 / 300.0]', 'From 2025-05-27 14:32:56+00:00 to 2025-05-27 14:48:57+00:00 [1500.0 / 300.0]']
      State: finished
      Work started: 2025-05-27 13:47:20+00:00
      Work ended: 2025-05-27 16:12:12+00:00
  - Class: Backlog
    UID: 4feceee6-b7ce-45f8-a0ad-8ba17002751f
    Owner: user@local.host
    Parent UID: user@local.host
    Create date: 2025-05-28 13:42:28+00:00
    Last modified: 2025-05-28 21:16:58.110000+00:00
    Name: 2025-05-28, Wednesday
    Children:
    - Class: Workitem
      UID: 60ad180f-fd02-41eb-8117-af4e7e688f14
      Owner: user@local.host
      Parent UID: 4feceee6-b7ce-45f8-a0ad-8ba17002751f
      Create date: 2025-05-28 13:42:56+00:00
      Last modified: 2025-05-28 20:56:56.110000+00:00
      Name: Find website for #Alpha
      Children:
      - Class: Pomodoro
        UID: <MASKED>
        Owner: user@local.host
        Parent UID: <MASKED>
        Create date: 2025-05-28 13:43:04+00:00
        Last modified: 2025-05-28 20:56:56.110000+00:00
        Name: Pomodoro 1
        Children:
        - Class: Interruption
          UID: <MASKED>
          Owner: user@local.host
          Parent UID: <MASKED>
          Create date: 2025-05-28 20:42:38.110000+00:00
          Last modified: 2025-05-28 20:42:38.110000+00:00
          Reason: An interruption
          Void: False
          Duration: 0:07:51
        Type: normal
        State: finished
        Is planned: True
        Work duration: 1500.0
        Rest duration: 300.0
        Work started: 2025-05-28 20:26:56.110000+00:00
        Rest started: 2025-05-28 20:51:56.110000+00:00
        Completed: 2025-05-28 20:56:56.110000+00:00
      Intervals: ['From 2025-05-28 20:26:56.110000+00:00 to None [1500.0 / 300.0]']
      State: running
      Work started: 2025-05-28 20:26:56.110000+00:00
      Work ended: None
    - Class: Workitem
      UID: 9d339fc0-75c1-4a3c-82e5-5b98bd2128f1
      Owner: user@local.host
      Parent UID: 4feceee6-b7ce-45f8-a0ad-8ba17002751f
      Create date: 2025-05-28 13:43:28+00:00
      Last modified: 2025-05-28 21:13:46.110000+00:00
      Name: Explore new feature for #Alpha
      Children:
      - Class: Pomodoro
        UID: <MASKED>
        Owner: user@local.host
        Parent UID: <MASKED>
        Create date: 2025-05-28 13:43:33+00:00
        Last modified: 2025-05-28 20:06:52.110000+00:00
        Name: Pomodoro 1
        Children:
        - <Empty>
        Type: normal
        State: finished
        Is planned: True
        Work duration: 1500.0
        Rest duration: 300.0
        Work started: 2025-05-28 19:36:52.110000+00:00
        Rest started: 2025-05-28 20:01:52.110000+00:00
        Completed: 2025-05-28 20:06:52.110000+00:00
      - Class: Pomodoro
        UID: <MASKED>
        Owner: user@local.host
        Parent UID: <MASKED>
        Create date: 2025-05-28 13:43:38+00:00
        Last modified: 2025-05-28 20:25:34.110000+00:00
        Name: Pomodoro 2
        Children:
        - Class: Interruption
          UID: <MASKED>
          Owner: user@local.host
          Parent UID: <MASKED>
          Create date: 2025-05-28 20:25:34.110000+00:00
          Last modified: 2025-05-28 20:25:34.110000+00:00
          Reason: Voided for a good reason
          Void: False
          Duration: <None>
        Type: normal
        State: new
        Is planned: True
        Work duration: 1500.0
        Rest duration: 300.0
        Work started: 2025-05-28 20:08:18.110000+00:00
        Rest started: None
        Completed: None
      Intervals: ['From 2025-05-28 19:36:52.110000+00:00 to None [1500.0 / 300.0]', 'From 2025-05-28 20:08:18.110000+00:00 to 2025-05-28 20:25:34.110000+00:00 [1500.0 / 300.0]']
      State: finished
      Work started: 2025-05-28 19:36:52.110000+00:00
      Work ended: 2025-05-28 21:13:46.110000+00:00
    - Class: Workitem
      UID: 4ae7387c-371b-4efc-93dc-8f0cbd0e9caf
      Owner: user@local.host
      Parent UID: 4feceee6-b7ce-45f8-a0ad-8ba17002751f
      Create date: 2025-05-28 13:44:10+00:00
      Last modified: 2025-05-28 21:16:58.110000+00:00
      Name: Request automation for #Beta
      Children:
      - Class: Pomodoro
        UID: <MASKED>
        Owner: user@local.host
        Parent UID: <MASKED>
        Create date: 2025-05-28 13:44:14+00:00
        Last modified: 2025-05-28 16:19:55.110000+00:00
        Name: Pomodoro 1
        Children:
        - Class: Interruption
          UID: <MASKED>
          Owner: user@local.host
          Parent UID: <MASKED>
          Create date: 2025-05-28 16:01:42.110000+00:00
          Last modified: 2025-05-28 16:01:42.110000+00:00
          Reason: An interruption
          Void: False
          Duration: 0:05:53.500000
        Type: normal
        State: finished
        Is planned: True
        Work duration: 1500.0
        Rest duration: 300.0
        Work started: 2025-05-28 15:49:55.110000+00:00
        Rest started: 2025-05-28 16:14:55.110000+00:00
        Completed: 2025-05-28 16:19:55.110000+00:00
      - Class: Pomodoro
        UID: <MASKED>
        Owner: user@local.host
        Parent UID: <MASKED>
        Create date: 2025-05-28 13:44:18+00:00
        Last modified: 2025-05-28 17:02:38.110000+00:00
        Name: Pomodoro 2
        Children:
        - <Empty>
        Type: normal
        State: finished
        Is planned: True
        Work duration: 1500.0
        Rest duration: 300.0
        Work started: 2025-05-28 16:32:38.110000+00:00
        Rest started: 2025-05-28 16:57:38.110000+00:00
        Completed: 2025-05-28 17:02:38.110000+00:00
      - Class: Pomodoro
        UID: <MASKED>
        Owner: user@local.host
        Parent UID: <MASKED>
        Create date: 2025-05-28 17:02:44.110000+00:00
        Last modified: 2025-05-28 17:34:37.110000+00:00
        Name: Pomodoro 3
        Children:
        - <Empty>
        Type: normal
        State: finished
        Is planned: False
        Work duration: 1500.0
        Rest duration: 300.0
        Work started: 2025-05-28 17:04:37.110000+00:00
        Rest started: 2025-05-28 17:29:37.110000+00:00
        Completed: 2025-05-28 17:34:37.110000+00:00
      - Class: Pomodoro
        UID: <MASKED>
        Owner: user@local.host
        Parent UID: <MASKED>
        Create date: 2025-05-28 17:34:43.110000+00:00
        Last modified: 2025-05-28 19:35:47.110000+00:00
        Name: Pomodoro 4
        Children:
        - Class: Interruption
          UID: <MASKED>
          Owner: user@local.host
          Parent UID: <MASKED>
          Create date: 2025-05-28 18:18:20.110000+00:00
          Last modified: 2025-05-28 18:18:20.110000+00:00
          Reason: An interruption
          Void: False
          Duration: 0:21:05
        Type: normal
        State: finished
        Is planned: False
        Work duration: 1500.0
        Rest duration: 0.0
        Work started: 2025-05-28 17:36:10.110000+00:00
        Rest started: 2025-05-28 18:01:10.110000+00:00
        Completed: 2025-05-28 19:35:47.110000+00:00
      Intervals: ['From 2025-05-28 15:49:55.110000+00:00 to None [1500.0 / 300.0]', 'From 2025-05-28 16:32:38.110000+00:00 to None [1500.0 / 300.0]', 'From 2025-05-28 17:04:37.110000+00:00 to None [1500.0 / 300.0]', 'From 2025-05-28 17:36:10.110000+00:00 to 2025-05-28 19:35:47.110000+00:00 [1500.0 / 0.0]']
      State: finished
      Work started: 2025-05-28 15:49:55.110000+00:00
      Work ended: 2025-05-28 21:16:58.110000+00:00
    - Class: Workitem
      UID: 4b2ae63a-91af-4a75-8def-3964502be86d
      Owner: user@local.host
      Parent UID: 4feceee6-b7ce-45f8-a0ad-8ba17002751f
      Create date: 2025-05-28 13:44:39+00:00
      Last modified: 2025-05-28 21:15:58.110000+00:00
      Name: Document new feature for #Omega
      Children:
      - Class: Pomodoro
        UID: <MASKED>
        Owner: user@local.host
        Parent UID: <MASKED>
        Create date: 2025-05-28 15:18:42.080000+00:00
        Last modified: 2025-05-28 15:26:45.090000+00:00
        Name: Pomodoro 1
        Children:
        - <Empty>
        Type: tracker
        State: finished
        Is planned: True
        Work duration: 0
        Rest duration: 0
        Work started: 2025-05-28 15:18:42.090000+00:00
        Rest started: None
        Completed: 2025-05-28 15:26:45.090000+00:00
      - Class: Pomodoro
        UID: <MASKED>
        Owner: user@local.host
        Parent UID: <MASKED>
        Create date: 2025-05-28 15:27:27.090000+00:00
        Last modified: 2025-05-28 15:35:40.100000+00:00
        Name: Pomodoro 2
        Children:
        - <Empty>
        Type: tracker
        State: finished
        Is planned: False
        Work duration: 0
        Rest duration: 0
        Work started: 2025-05-28 15:27:27.100000+00:00
        Rest started: None
        Completed: 2025-05-28 15:35:40.100000+00:00
      - Class: Pomodoro
        UID: <MASKED>
        Owner: user@local.host
        Parent UID: <MASKED>
        Create date: 2025-05-28 15:37:02.100000+00:00
        Last modified: 2025-05-28 15:48:56.110000+00:00
        Name: Pomodoro 3
        Children:
        - <Empty>
        Type: tracker
        State: finished
        Is planned: False
        Work duration: 0
        Rest duration: 0
        Work started: 2025-05-28 15:37:02.110000+00:00
        Rest started: None
        Completed: 2025-05-28 15:48:56.110000+00:00
      Intervals: ['From 2025-05-28 15:18:42.090000+00:00 to 2025-05-28 15:26:45.090000+00:00 [0 / 0]', 'From 2025-05-28 15:27:27.100000+00:00 to 2025-05-28 15:35:40.100000+00:00 [0 / 0]', 'From 2025-05-28 15:37:02.110000+00:00 to 2025-05-28 15:48:56.110000+00:00 [0 / 0]']
      State: finished
      Work started: 2025-05-28 15:18:42.090000+00:00
      Work ended: 2025-05-28 21:15:58.110000+00:00
    - Class: Workitem
      UID: 3fe527ec-d751-45a1-b870-c6d65b34c793
      Owner: user@local.host
      Parent UID: 4feceee6-b7ce-45f8-a0ad-8ba17002751f
      Create date: 2025-05-28 13:45:08+00:00
      Last modified: 2025-05-28 15:17:09.080000+00:00
      Name: Check tool for #Gamma
      Children:
      - Class: Pomodoro
        UID: <MASKED>
        Owner: user@local.host
        Parent UID: <MASKED>
        Create date: 2025-05-28 14:33:50.040000+00:00
        Last modified: 2025-05-28 14:42:07.050000+00:00
        Name: Pomodoro 1
        Children:
        - <Empty>
        Type: tracker
        State: finished
        Is planned: True
        Work duration: 0
        Rest duration: 0
        Work started: 2025-05-28 14:33:50.050000+00:00
        Rest started: None
        Completed: 2025-05-28 14:42:07.050000+00:00
      - Class: Pomodoro
        UID: <MASKED>
        Owner: user@local.host
        Parent UID: <MASKED>
        Create date: 2025-05-28 14:43:26.050000+00:00
        Last modified: 2025-05-28 14:55:31.060000+00:00
        Name: Pomodoro 2
        Children:
        - <Empty>
        Type: tracker
        State: finished
        Is planned: False
        Work duration: 0
        Rest duration: 0
        Work started: 2025-05-28 14:43:26.060000+00:00
        Rest started: None
        Completed: 2025-05-28 14:55:31.060000+00:00
      - Class: Pomodoro
        UID: <MASKED>
        Owner: user@local.host
        Parent UID: <MASKED>
        Create date: 2025-05-28 14:56:10.060000+00:00
        Last modified: 2025-05-28 15:06:58.070000+00:00
        Name: Pomodoro 3
        Children:
        - <Empty>
        Type: tracker
        State: finished
        Is planned: False
        Work duration: 0
        Rest duration: 0
        Work started: 2025-05-28 14:56:10.070000+00:00
        Rest started: None
        Completed: 2025-05-28 15:06:58.070000+00:00
      - Class: Pomodoro
        UID: <MASKED>
        Owner: user@local.host
        Parent UID: <MASKED>
        Create date: 2025-05-28 15:08:38.070000+00:00
        Last modified: 2025-05-28 15:17:09.080000+00:00
        Name: Pomodoro 4
        Children:
        - <Empty>
        Type: tracker
        State: finished
        Is planned: False
        Work duration: 0
        Rest duration: 0
        Work started: 2025-05-28 15:08:38.080000+00:00
        Rest started: None
        Completed: 2025-05-28 15:17:09.080000+00:00
      Intervals: ['From 2025-05-28 14:33:50.050000+00:00 to 2025-05-28 14:42:07.050000+00:00 [0 / 0]', 'From 2025-05-28 14:43:26.060000+00:00 to 2025-05-28 14:55:31.060000+00:00 [0 / 0]', 'From 2025-05-28 14:56:10.070000+00:00 to 2025-05-28 15:06:58.070000+00:00 [0 / 0]', 'From 2025-05-28 15:08:38.080000+00:00 to 2025-05-28 15:17:09.080000+00:00 [0 / 0]']
      State: finished
      Work started: 2025-05-28 14:33:50.050000+00:00
      Work ended: 2025-05-28 15:17:09.080000+00:00
    - Class: Workitem
      UID: fab4497a-599f-407e-910a-b5c544d3d1dc
      Owner: user@local.host
      Parent UID: 4feceee6-b7ce-45f8-a0ad-8ba17002751f
      Create date: 2025-05-28 13:45:46+00:00
      Last modified: 2025-05-28 21:15:11.110000+00:00
      Name: Find email for #Alpha
      Children:
      - Class: Pomodoro
        UID: <MASKED>
        Owner: user@local.host
        Parent UID: <MASKED>
        Create date: 2025-05-28 13:47:06+00:00
        Last modified: 2025-05-28 13:55:19.010000+00:00
        Name: Pomodoro 1
        Children:
        - <Empty>
        Type: tracker
        State: finished
        Is planned: True
        Work duration: 0
        Rest duration: 0
        Work started: 2025-05-28 13:47:06.010000+00:00
        Rest started: None
        Completed: 2025-05-28 13:55:19.010000+00:00
      - Class: Pomodoro
        UID: <MASKED>
        Owner: user@local.host
        Parent UID: <MASKED>
        Create date: 2025-05-28 13:57:03.010000+00:00
        Last modified: 2025-05-28 14:06:41.020000+00:00
        Name: Pomodoro 2
        Children:
        - <Empty>
        Type: tracker
        State: finished
        Is planned: False
        Work duration: 0
        Rest duration: 0
        Work started: 2025-05-28 13:57:03.020000+00:00
        Rest started: None
        Completed: 2025-05-28 14:06:41.020000+00:00
      - Class: Pomodoro
        UID: <MASKED>
        Owner: user@local.host
        Parent UID: <MASKED>
        Create date: 2025-05-28 14:07:47.020000+00:00
        Last modified: 2025-05-28 14:21:46.030000+00:00
        Name: Pomodoro 3
        Children:
        - <Empty>
        Type: tracker
        State: finished
        Is planned: False
        Work duration: 0
        Rest duration: 0
        Work started: 2025-05-28 14:07:47.030000+00:00
        Rest started: None
        Completed: 2025-05-28 14:21:46.030000+00:00
      - Class: Pomodoro
        UID: <MASKED>
        Owner: user@local.host
        Parent UID: <MASKED>
        Create date: 2025-05-28 14:22:39.030000+00:00
        Last modified: 2025-05-28 14:33:00.040000+00:00
        Name: Pomodoro 4
        Children:
        - <Empty>
        Type: tracker
        State: finished
        Is planned: False
        Work duration: 0
        Rest duration: 0
        Work started: 2025-05-28 14:22:39.040000+00:00
        Rest started: None
        Completed: 2025-05-28 14:33:00.040000+00:00
      Intervals: ['From 2025-05-28 13:47:06.010000+00:00 to 2025-05-28 13:55:19.010000+00:00 [0 / 0]', 'From 2025-05-28 13:57:03.020000+00:00 to 2025-05-28 14:06:41.020000+00:00 [0 / 0]', 'From 2025-05-28 14:07:47.030000+00:00 to 2025-05-28 14:21:46.030000+00:00 [0 / 0]', 'From 2025-05-28 14:22:39.040000+00:00 to 2025-05-28 14:33:00.040000+00:00 [0 / 0]']
      State: finished
      Work started: 2025-05-28 13:47:06.010000+00:00
      Work ended: 2025-05-28 21:15:11.110000+00:00
  - Class: Backlog
    UID: 7b1cfa64-9965-4eb5-83db-4ccffdbbbb88
    Owner: user@local.host
    Parent UID: user@local.host
    Create date: 2025-05-29 13:05:39+00:00
    Last modified: 2025-05-29 23:16:16.020000+00:00
    Name: 2025-05-29, Thursday
    Children:
    - Class: Workitem
      UID: 2a1c3ec5-6c08-4801-8cba-964df98ff2fd
      Owner: user@local.host
      Parent UID: 7b1cfa64-9965-4eb5-83db-4ccffdbbbb88
      Create date: 2025-05-29 13:06:01+00:00
      Last modified: 2025-05-29 23:15:35.020000+00:00
      Name: Think about tool for #Omega
      Children:
      - Class: Pomodoro
        UID: <MASKED>
        Owner: user@local.host
        Parent UID: <MASKED>
        Create date: 2025-05-29 13:06:09+00:00
        Last modified: 2025-05-29 13:06:09+00:00
        Name: Pomodoro 1
        Children:
        - <Empty>
        Type: normal
        State: new
        Is planned: True
        Work duration: 1500.0
        Rest duration: 300.0
        Work started: None
        Rest started: None
        Completed: None
      Intervals: []
      State: finished
      Work started: None
      Work ended: 2025-05-29 23:15:35.020000+00:00
    - Class: Workitem
      UID: bf199fc8-0b8d-48e7-9cea-7d94bee7d773
      Owner: user@local.host
      Parent UID: 7b1cfa64-9965-4eb5-83db-4ccffdbbbb88
      Create date: 2025-05-29 13:06:45+00:00
      Last modified: 2025-05-29 23:13:41.020000+00:00
      Name: Generate documentation for #Delta
      Children:
      - Class: Pomodoro
        UID: <MASKED>
        Owner: user@local.host
        Parent UID: <MASKED>
        Create date: 2025-05-29 13:06:52+00:00
        Last modified: 2025-05-29 21:14:36.020000+00:00
        Name: Pomodoro 1
        Children:
        - Class: Interruption
          UID: <MASKED>
          Owner: user@local.host
          Parent UID: <MASKED>
          Create date: 2025-05-29 20:54:34.020000+00:00
          Last modified: 2025-05-29 20:54:34.020000+00:00
          Reason: An interruption
          Void: False
          Duration: 0:04:59
        Type: normal
        State: finished
        Is planned: True
        Work duration: 1500.0
        Rest duration: 300.0
        Work started: 2025-05-29 20:44:36.020000+00:00
        Rest started: 2025-05-29 21:09:36.020000+00:00
        Completed: 2025-05-29 21:14:36.020000+00:00
      - Class: Pomodoro
        UID: <MASKED>
        Owner: user@local.host
        Parent UID: <MASKED>
        Create date: 2025-05-29 13:07:00+00:00
        Last modified: 2025-05-29 22:42:02.020000+00:00
        Name: Pomodoro 2
        Children:
        - <Empty>
        Type: normal
        State: finished
        Is planned: True
        Work duration: 1500.0
        Rest duration: 0.0
        Work started: 2025-05-29 21:25:19.020000+00:00
        Rest started: 2025-05-29 21:50:19.020000+00:00
        Completed: 2025-05-29 22:42:02.020000+00:00
      - Class: Pomodoro
        UID: <MASKED>
        Owner: user@local.host
        Parent UID: <MASKED>
        Create date: 2025-05-29 22:42:10.020000+00:00
        Last modified: 2025-05-29 23:13:22.020000+00:00
        Name: Pomodoro 3
        Children:
        - <Empty>
        Type: normal
        State: finished
        Is planned: False
        Work duration: 1500.0
        Rest duration: 300.0
        Work started: 2025-05-29 22:43:22.020000+00:00
        Rest started: 2025-05-29 23:08:22.020000+00:00
        Completed: 2025-05-29 23:13:22.020000+00:00
      Intervals: ['From 2025-05-29 20:44:36.020000+00:00 to None [1500.0 / 300.0]', 'From 2025-05-29 21:25:19.020000+00:00 to 2025-05-29 22:42:02.020000+00:00 [1500.0 / 0.0]', 'From 2025-05-29 22:43:22.020000+00:00 to None [1500.0 / 300.0]']
      State: running
      Work started: 2025-05-29 20:44:36.020000+00:00
      Work ended: None
    - Class: Workitem
      UID: aa133fd6-57d6-4805-b6cd-35f89475b5e9
      Owner: user@local.host
      Parent UID: 7b1cfa64-9965-4eb5-83db-4ccffdbbbb88
      Create date: 2025-05-29 13:07:39+00:00
      Last modified: 2025-05-29 20:26:32.020000+00:00
      Name: Draw tool for #Beta
      Children:
      - Class: Pomodoro
        UID: <MASKED>
        Owner: user@local.host
        Parent UID: <MASKED>
        Create date: 2025-05-29 13:07:44+00:00
        Last modified: 2025-05-29 19:55:40.020000+00:00
        Name: Pomodoro 1
        Children:
        - <Empty>
        Type: normal
        State: finished
        Is planned: True
        Work duration: 1500.0
        Rest duration: 300.0
        Work started: 2025-05-29 19:25:40.020000+00:00
        Rest started: 2025-05-29 19:50:40.020000+00:00
        Completed: 2025-05-29 19:55:40.020000+00:00
      - Class: Pomodoro
        UID: <MASKED>
        Owner: user@local.host
        Parent UID: <MASKED>
        Create date: 2025-05-29 19:55:47.020000+00:00
        Last modified: 2025-05-29 20:26:32.020000+00:00
        Name: Pomodoro 2
        Children:
        - Class: Interruption
          UID: <MASKED>
          Owner: user@local.host
          Parent UID: <MASKED>
          Create date: 2025-05-29 20:13:51.020000+00:00
          Last modified: 2025-05-29 20:13:51.020000+00:00
          Reason: An interruption
          Void: False
          Duration: <None>
        Type: normal
        State: finished
        Is planned: False
        Work duration: 1500.0
        Rest duration: 300.0
        Work started: 2025-05-29 19:56:32.020000+00:00
        Rest started: 2025-05-29 20:21:32.020000+00:00
        Completed: 2025-05-29 20:26:32.020000+00:00
      Intervals: ['From 2025-05-29 19:25:40.020000+00:00 to None [1500.0 / 300.0]', 'From 2025-05-29 19:56:32.020000+00:00 to None [1500.0 / 300.0]']
      State: running
      Work started: 2025-05-29 19:25:40.020000+00:00
      Work ended: None
    - Class: Workitem
      UID: ab997673-6f52-4f52-9d27-22a565e2d09d
      Owner: user@local.host
      Parent UID: 7b1cfa64-9965-4eb5-83db-4ccffdbbbb88
      Create date: 2025-05-29 13:08:07+00:00
      Last modified: 2025-05-29 23:14:31.020000+00:00
      Name: Draw email for #Alpha
      Children:
      - Class: Pomodoro
        UID: <MASKED>
        Owner: user@local.host
        Parent UID: <MASKED>
        Create date: 2025-05-29 13:08:11+00:00
        Last modified: 2025-05-29 19:24:30.020000+00:00
        Name: Pomodoro 1
        Children:
        - <Empty>
        Type: normal
        State: finished
        Is planned: True
        Work duration: 1500.0
        Rest duration: 0.0
        Work started: 2025-05-29 18:04:28.020000+00:00
        Rest started: 2025-05-29 18:29:28.020000+00:00
        Completed: 2025-05-29 19:24:30.020000+00:00
      - Class: Pomodoro
        UID: <MASKED>
        Owner: user@local.host
        Parent UID: <MASKED>
        Create date: 2025-05-29 19:24:36.020000+00:00
        Last modified: 2025-05-29 19:24:36.020000+00:00
        Name: Pomodoro 2
        Children:
        - <Empty>
        Type: normal
        State: new
        Is planned: False
        Work duration: 1500.0
        Rest duration: 300.0
        Work started: None
        Rest started: None
        Completed: None
      Intervals: ['From 2025-05-29 18:04:28.020000+00:00 to 2025-05-29 19:24:30.020000+00:00 [1500.0 / 0.0]']
      State: finished
      Work started: 2025-05-29 18:04:28.020000+00:00
      Work ended: 2025-05-29 23:14:31.020000+00:00
    - Class: Workitem
      UID: 7501a585-d3b2-47ed-9aef-bcbc489f7492
      Owner: user@local.host
      Parent UID: 7b1cfa64-9965-4eb5-83db-4ccffdbbbb88
      Create date: 2025-05-29 13:09:29+00:00
      Last modified: 2025-05-29 23:16:16.020000+00:00
      Name: Find screenshot for #Omega
      Children:
      - Class: Pomodoro
        UID: <MASKED>
        Owner: user@local.host
        Parent UID: <MASKED>
        Create date: 2025-05-29 13:09:36+00:00
        Last modified: 2025-05-29 17:45:08+00:00
        Name: Pomodoro 1
        Children:
        - Class: Interruption
          UID: <MASKED>
          Owner: user@local.host
          Parent UID: <MASKED>
          Create date: 2025-05-29 17:45:08+00:00
          Last modified: 2025-05-29 17:45:08+00:00
          Reason: Pomodoro voided
          Void: False
          Duration: <None>
        Type: normal
        State: new
        Is planned: True
        Work duration: 1500.0
        Rest duration: 0.0
        Work started: 2025-05-29 17:26:57+00:00
        Rest started: None
        Completed: None
      Intervals: ['From 2025-05-29 17:26:57+00:00 to 2025-05-29 17:45:08+00:00 [1500.0 / 0.0]']
      State: finished
      Work started: 2025-05-29 17:26:57+00:00
      Work ended: 2025-05-29 23:16:16.020000+00:00
    - Class: Workitem
      UID: a9daccaa-1dd8-4996-9e9b-b5a3788d6dbb
      Owner: user@local.host
      Parent UID: 7b1cfa64-9965-4eb5-83db-4ccffdbbbb88
      Create date: 2025-05-29 13:10:05+00:00
      Last modified: 2025-05-29 17:25:38+00:00
      Name: Plan architecture for #Delta
      Children:
      - Class: Pomodoro
        UID: <MASKED>
        Owner: user@local.host
        Parent UID: <MASKED>
        Create date: 2025-05-29 13:10:13+00:00
        Last modified: 2025-05-29 15:52:08+00:00
        Name: Pomodoro 1
        Children:
        - <Empty>
        Type: normal
        State: finished
        Is planned: True
        Work duration: 1500.0
        Rest duration: 0.0
        Work started: 2025-05-29 15:06:26+00:00
        Rest started: 2025-05-29 15:31:26+00:00
        Completed: 2025-05-29 15:52:08+00:00
      - Class: Pomodoro
        UID: <MASKED>
        Owner: user@local.host
        Parent UID: <MASKED>
        Create date: 2025-05-29 13:10:18+00:00
        Last modified: 2025-05-29 16:23:00+00:00
        Name: Pomodoro 2
        Children:
        - <Empty>
        Type: normal
        State: finished
        Is planned: True
        Work duration: 1500.0
        Rest duration: 300.0
        Work started: 2025-05-29 15:53:00+00:00
        Rest started: 2025-05-29 16:18:00+00:00
        Completed: 2025-05-29 16:23:00+00:00
      - Class: Pomodoro
        UID: <MASKED>
        Owner: user@local.host
        Parent UID: <MASKED>
        Create date: 2025-05-29 13:10:26+00:00
        Last modified: 2025-05-29 16:54:19+00:00
        Name: Pomodoro 3
        Children:
        - <Empty>
        Type: normal
        State: finished
        Is planned: True
        Work duration: 1500.0
        Rest duration: 300.0
        Work started: 2025-05-29 16:24:19+00:00
        Rest started: 2025-05-29 16:49:19+00:00
        Completed: 2025-05-29 16:54:19+00:00
      - Class: Pomodoro
        UID: <MASKED>
        Owner: user@local.host
        Parent UID: <MASKED>
        Create date: 2025-05-29 15:52:12+00:00
        Last modified: 2025-05-29 17:25:38+00:00
        Name: Pomodoro 4
        Children:
        - <Empty>
        Type: normal
        State: finished
        Is planned: False
        Work duration: 1500.0
        Rest duration: 300.0
        Work started: 2025-05-29 16:55:38+00:00
        Rest started: 2025-05-29 17:20:38+00:00
        Completed: 2025-05-29 17:25:38+00:00
      - Class: Pomodoro
        UID: <MASKED>
        Owner: user@local.host
        Parent UID: <MASKED>
        Create date: 2025-05-29 16:23:05+00:00
        Last modified: 2025-05-29 16:23:05+00:00
        Name: Pomodoro 5
        Children:
        - <Empty>
        Type: normal
        State: new
        Is planned: False
        Work duration: 1500.0
        Rest duration: 300.0
        Work started: None
        Rest started: None
        Completed: None
      Intervals: ['From 2025-05-29 15:06:26+00:00 to 2025-05-29 15:52:08+00:00 [1500.0 / 0.0]', 'From 2025-05-29 15:53:00+00:00 to None [1500.0 / 300.0]', 'From 2025-05-29 16:24:19+00:00 to None [1500.0 / 300.0]', 'From 2025-05-29 16:55:38+00:00 to None [1500.0 / 300.0]']
      State: running
      Work started: 2025-05-29 15:06:26+00:00
      Work ended: None
    - Class: Workitem
      UID: fd280450-0aee-45f2-8c54-1f54725a10f7
      Owner: user@local.host
      Parent UID: 7b1cfa64-9965-4eb5-83db-4ccffdbbbb88
      Create date: 2025-05-29 13:11:05+00:00
      Last modified: 2025-05-29 15:04:44+00:00
      Name: Check tool for #Alpha
      Children:
      - Class: Pomodoro
        UID: <MASKED>
        Owner: user@local.host
        Parent UID: <MASKED>
        Create date: 2025-05-29 13:11:10+00:00
        Last modified: 2025-05-29 13:43:23+00:00
        Name: Pomodoro 1
        Children:
        - Class: Interruption
          UID: <MASKED>
          Owner: user@local.host
          Parent UID: <MASKED>
          Create date: 2025-05-29 13:32:07+00:00
          Last modified: 2025-05-29 13:32:07+00:00
          Reason: <None>
          Void: False
          Duration: <None>
        Type: normal
        State: finished
        Is planned: True
        Work duration: 1500.0
        Rest duration: 300.0
        Work started: 2025-05-29 13:13:23+00:00
        Rest started: 2025-05-29 13:38:23+00:00
        Completed: 2025-05-29 13:43:23+00:00
      - Class: Pomodoro
        UID: <MASKED>
        Owner: user@local.host
        Parent UID: <MASKED>
        Create date: 2025-05-29 13:11:17+00:00
        Last modified: 2025-05-29 14:33:25+00:00
        Name: Pomodoro 2
        Children:
        - <Empty>
        Type: normal
        State: finished
        Is planned: True
        Work duration: 1500.0
        Rest duration: 300.0
        Work started: 2025-05-29 14:03:25+00:00
        Rest started: 2025-05-29 14:28:25+00:00
        Completed: 2025-05-29 14:33:25+00:00
      - Class: Pomodoro
        UID: <MASKED>
        Owner: user@local.host
        Parent UID: <MASKED>
        Create date: 2025-05-29 13:11:24+00:00
        Last modified: 2025-05-29 15:04:44+00:00
        Name: Pomodoro 3
        Children:
        - <Empty>
        Type: normal
        State: finished
        Is planned: True
        Work duration: 1500.0
        Rest duration: 300.0
        Work started: 2025-05-29 14:34:44+00:00
        Rest started: 2025-05-29 14:59:44+00:00
        Completed: 2025-05-29 15:04:44+00:00
      Intervals: ['From 2025-05-29 13:13:23+00:00 to None [1500.0 / 300.0]', 'From 2025-05-29 14:03:25+00:00 to None [1500.0 / 300.0]', 'From 2025-05-29 14:34:44+00:00 to None [1500.0 / 300.0]']
      State: running
      Work started: 2025-05-29 13:13:23+00:00
      Work ended: None
  - Class: Backlog
    UID: 0406fd1d-71c8-4aea-ba07-1f1f94e2cc9f
    Owner: user@local.host
    Parent UID: user@local.host
    Create date: 2025-06-02 14:42:34+00:00
    Last modified: 2025-06-02 23:19:32.070000+00:00
    Name: 2025-06-02, Monday
    Children:
    - Class: Workitem
      UID: 3b3449c6-3050-44da-a8fb-de7043c164c2
      Owner: user@local.host
      Parent UID: 0406fd1d-71c8-4aea-ba07-1f1f94e2cc9f
      Create date: 2025-06-02 14:42:59+00:00
      Last modified: 2025-06-02 23:19:32.070000+00:00
      Name: Check function for #Alpha
      Children:
      - Class: Pomodoro
        UID: <MASKED>
        Owner: user@local.host
        Parent UID: <MASKED>
        Create date: 2025-06-02 14:43:05+00:00
        Last modified: 2025-06-02 23:13:04.070000+00:00
        Name: Pomodoro 1
        Children:
        - Class: Interruption
          UID: <MASKED>
          Owner: user@local.host
          Parent UID: <MASKED>
          Create date: 2025-06-02 23:13:04.070000+00:00
          Last modified: 2025-06-02 23:13:04.070000+00:00
          Reason: Pomodoro voided
          Void: False
          Duration: <None>
        Type: normal
        State: new
        Is planned: True
        Work duration: 1500.0
        Rest duration: 300.0
        Work started: 2025-06-02 23:02:17.070000+00:00
        Rest started: None
        Completed: None
      Intervals: ['From 2025-06-02 23:02:17.070000+00:00 to 2025-06-02 23:13:04.070000+00:00 [1500.0 / 300.0]']
      State: finished
      Work started: 2025-06-02 23:02:17.070000+00:00
      Work ended: 2025-06-02 23:19:32.070000+00:00
    - Class: Workitem
      UID: 69573c4b-32d1-40d3-9888-6175500a5366
      Owner: user@local.host
      Parent UID: 0406fd1d-71c8-4aea-ba07-1f1f94e2cc9f
      Create date: 2025-06-02 14:43:49+00:00
      Last modified: 2025-06-02 23:15:44.070000+00:00
      Name: Document new feature for #Beta
      Children:
      - Class: Pomodoro
        UID: <MASKED>
        Owner: user@local.host
        Parent UID: <MASKED>
        Create date: 2025-06-02 14:43:55+00:00
        Last modified: 2025-06-02 22:53:47.070000+00:00
        Name: Pomodoro 1
        Children:
        - Class: Interruption
          UID: <MASKED>
          Owner: user@local.host
          Parent UID: <MASKED>
          Create date: 2025-06-02 22:31:24.070000+00:00
          Last modified: 2025-06-02 22:31:24.070000+00:00
          Reason: <None>
          Void: False
          Duration: <None>
        Type: normal
        State: finished
        Is planned: True
        Work duration: 1500.0
        Rest duration: 300.0
        Work started: 2025-06-02 22:23:47.070000+00:00
        Rest started: 2025-06-02 22:48:47.070000+00:00
        Completed: 2025-06-02 22:53:47.070000+00:00
      - Class: Pomodoro
        UID: <MASKED>
        Owner: user@local.host
        Parent UID: <MASKED>
        Create date: 2025-06-02 14:44:02+00:00
        Last modified: 2025-06-02 14:44:02+00:00
        Name: Pomodoro 2
        Children:
        - <Empty>
        Type: normal
        State: new
        Is planned: True
        Work duration: 1500.0
        Rest duration: 300.0
        Work started: None
        Rest started: None
        Completed: None
      Intervals: ['From 2025-06-02 22:23:47.070000+00:00 to None [1500.0 / 300.0]']
      State: finished
      Work started: 2025-06-02 22:23:47.070000+00:00
      Work ended: 2025-06-02 23:15:44.070000+00:00
    - Class: Workitem
      UID: b453fd1d-478f-4b51-89f9-e017eac484d4
      Owner: user@local.host
      Parent UID: 0406fd1d-71c8-4aea-ba07-1f1f94e2cc9f
      Create date: 2025-06-02 14:44:38+00:00
      Last modified: 2025-06-02 23:17:47.070000+00:00
      Name: Generate email for #Gamma
      Children:
      - Class: Pomodoro
        UID: <MASKED>
        Owner: user@local.host
        Parent UID: <MASKED>
        Create date: 2025-06-02 22:02:16.040000+00:00
        Last modified: 2025-06-02 22:09:31.050000+00:00
        Name: Pomodoro 1
        Children:
        - <Empty>
        Type: tracker
        State: finished
        Is planned: True
        Work duration: 0
        Rest duration: 0
        Work started: 2025-06-02 22:02:16.050000+00:00
        Rest started: None
        Completed: 2025-06-02 22:09:31.050000+00:00
      - Class: Pomodoro
        UID: <MASKED>
        Owner: user@local.host
        Parent UID: <MASKED>
        Create date: 2025-06-02 22:10:16.050000+00:00
        Last modified: 2025-06-02 22:15:51.060000+00:00
        Name: Pomodoro 2
        Children:
        - <Empty>
        Type: tracker
        State: finished
        Is planned: False
        Work duration: 0
        Rest duration: 0
        Work started: 2025-06-02 22:10:16.060000+00:00
        Rest started: None
        Completed: 2025-06-02 22:15:51.060000+00:00
      - Class: Pomodoro
        UID: <MASKED>
        Owner: user@local.host
        Parent UID: <MASKED>
        Create date: 2025-06-02 22:17:05.060000+00:00
        Last modified: 2025-06-02 22:23:09.070000+00:00
        Name: Pomodoro 3
        Children:
        - <Empty>
        Type: tracker
        State: finished
        Is planned: False
        Work duration: 0
        Rest duration: 0
        Work started: 2025-06-02 22:17:05.070000+00:00
        Rest started: None
        Completed: 2025-06-02 22:23:09.070000+00:00
      Intervals: ['From 2025-06-02 22:02:16.050000+00:00 to 2025-06-02 22:09:31.050000+00:00 [0 / 0]', 'From 2025-06-02 22:10:16.060000+00:00 to 2025-06-02 22:15:51.060000+00:00 [0 / 0]', 'From 2025-06-02 22:17:05.070000+00:00 to 2025-06-02 22:23:09.070000+00:00 [0 / 0]']
      State: finished
      Work started: 2025-06-02 22:02:16.050000+00:00
      Work ended: 2025-06-02 23:17:47.070000+00:00
    - Class: Workitem
      UID: 7b8f6c62-2a30-479a-bf44-4b69dfee4bbd
      Owner: user@local.host
      Parent UID: 0406fd1d-71c8-4aea-ba07-1f1f94e2cc9f
      Create date: 2025-06-02 14:45:05+00:00
      Last modified: 2025-06-02 23:14:43.070000+00:00
      Name: Draw scheme for #Beta
      Children:
      - Class: Pomodoro
        UID: <MASKED>
        Owner: user@local.host
        Parent UID: <MASKED>
        Create date: 2025-06-02 14:45:10+00:00
        Last modified: 2025-06-02 19:38:22.040000+00:00
        Name: Pomodoro 1
        Children:
        - <Empty>
        Type: normal
        State: finished
        Is planned: True
        Work duration: 1500.0
        Rest duration: 300.0
        Work started: 2025-06-02 19:08:22.040000+00:00
        Rest started: 2025-06-02 19:33:22.040000+00:00
        Completed: 2025-06-02 19:38:22.040000+00:00
      - Class: Pomodoro
        UID: <MASKED>
        Owner: user@local.host
        Parent UID: <MASKED>
        Create date: 2025-06-02 14:45:17+00:00
        Last modified: 2025-06-02 20:09:14.040000+00:00
        Name: Pomodoro 2
        Children:
        - <Empty>
        Type: normal
        State: finished
        Is planned: True
        Work duration: 1500.0
        Rest duration: 300.0
        Work started: 2025-06-02 19:39:14.040000+00:00
        Rest started: 2025-06-02 20:04:14.040000+00:00
        Completed: 2025-06-02 20:09:14.040000+00:00
      - Class: Pomodoro
        UID: <MASKED>
        Owner: user@local.host
        Parent UID: <MASKED>
        Create date: 2025-06-02 14:45:23+00:00
        Last modified: 2025-06-02 21:10:30.040000+00:00
        Name: Pomodoro 3
        Children:
        - <Empty>
        Type: normal
        State: finished
        Is planned: True
        Work duration: 1500.0
        Rest duration: 0.0
        Work started: 2025-06-02 20:10:14.040000+00:00
        Rest started: 2025-06-02 20:35:14.040000+00:00
        Completed: 2025-06-02 21:10:30.040000+00:00
      - Class: Pomodoro
        UID: <MASKED>
        Owner: user@local.host
        Parent UID: <MASKED>
        Create date: 2025-06-02 14:45:28+00:00
        Last modified: 2025-06-02 22:00:54.040000+00:00
        Name: Pomodoro 4
        Children:
        - Class: Interruption
          UID: <MASKED>
          Owner: user@local.host
          Parent UID: <MASKED>
          Create date: 2025-06-02 21:29:40.040000+00:00
          Last modified: 2025-06-02 21:29:40.040000+00:00
          Reason: Pomodoro voided
          Void: False
          Duration: <None>
        Type: normal
        State: finished
        Is planned: True
        Work duration: 1500.0
        Rest duration: 300.0
        Work started: 2025-06-02 21:30:54.040000+00:00
        Rest started: 2025-06-02 21:55:54.040000+00:00
        Completed: 2025-06-02 22:00:54.040000+00:00
      - Class: Pomodoro
        UID: <MASKED>
        Owner: user@local.host
        Parent UID: <MASKED>
        Create date: 2025-06-02 20:09:20.040000+00:00
        Last modified: 2025-06-02 20:09:20.040000+00:00
        Name: Pomodoro 5
        Children:
        - <Empty>
        Type: normal
        State: new
        Is planned: False
        Work duration: 1500.0
        Rest duration: 300.0
        Work started: None
        Rest started: None
        Completed: None
      Intervals: ['From 2025-06-02 19:08:22.040000+00:00 to None [1500.0 / 300.0]', 'From 2025-06-02 19:39:14.040000+00:00 to None [1500.0 / 300.0]', 'From 2025-06-02 20:10:14.040000+00:00 to 2025-06-02 21:10:30.040000+00:00 [1500.0 / 0.0]', 'From 2025-06-02 21:11:49.040000+00:00 to 2025-06-02 21:29:40.040000+00:00 [1500.0 / 300.0]', 'From 2025-06-02 21:30:54.040000+00:00 to None [1500.0 / 300.0]']
      State: finished
      Work started: 2025-06-02 19:08:22.040000+00:00
      Work ended: 2025-06-02 23:14:43.070000+00:00
    - Class: Workitem
      UID: 4d52a015-557f-4ed6-8a19-260d0113cc33
      Owner: user@local.host
      Parent UID: 0406fd1d-71c8-4aea-ba07-1f1f94e2cc9f
      Create date: 2025-06-02 14:46:11+00:00
      Last modified: 2025-06-02 23:13:49.070000+00:00
      Name: Document tool for #Gamma
      Children:
      - Class: Pomodoro
        UID: <MASKED>
        Owner: user@local.host
        Parent UID: <MASKED>
        Create date: 2025-06-02 14:46:20+00:00
        Last modified: 2025-06-02 16:45:55.040000+00:00
        Name: Pomodoro 1
        Children:
        - <Empty>
        Type: normal
        State: finished
        Is planned: True
        Work duration: 1500.0
        Rest duration: 300.0
        Work started: 2025-06-02 16:15:55.040000+00:00
        Rest started: 2025-06-02 16:40:55.040000+00:00
        Completed: 2025-06-02 16:45:55.040000+00:00
      - Class: Pomodoro
        UID: <MASKED>
        Owner: user@local.host
        Parent UID: <MASKED>
        Create date: 2025-06-02 14:46:23+00:00
        Last modified: 2025-06-02 17:17:10.040000+00:00
        Name: Pomodoro 2
        Children:
        - <Empty>
        Type: normal
        State: finished
        Is planned: True
        Work duration: 1500.0
        Rest duration: 300.0
        Work started: 2025-06-02 16:47:10.040000+00:00
        Rest started: 2025-06-02 17:12:10.040000+00:00
        Completed: 2025-06-02 17:17:10.040000+00:00
      - Class: Pomodoro
        UID: <MASKED>
        Owner: user@local.host
        Parent UID: <MASKED>
        Create date: 2025-06-02 16:46:00.040000+00:00
        Last modified: 2025-06-02 18:15:35.040000+00:00
        Name: Pomodoro 3
        Children:
        - <Empty>
        Type: normal
        State: finished
        Is planned: False
        Work duration: 1500.0
        Rest duration: 0.0
        Work started: 2025-06-02 17:18:34.040000+00:00
        Rest started: 2025-06-02 17:43:34.040000+00:00
        Completed: 2025-06-02 18:15:35.040000+00:00
      - Class: Pomodoro
        UID: <MASKED>
        Owner: user@local.host
        Parent UID: <MASKED>
        Create date: 2025-06-02 17:17:16.040000+00:00
        Last modified: 2025-06-02 18:46:51.040000+00:00
        Name: Pomodoro 4
        Children:
        - <Empty>
        Type: normal
        State: finished
        Is planned: False
        Work duration: 1500.0
        Rest duration: 300.0
        Work started: 2025-06-02 18:16:51.040000+00:00
        Rest started: 2025-06-02 18:41:51.040000+00:00
        Completed: 2025-06-02 18:46:51.040000+00:00
      - Class: Pomodoro
        UID: <MASKED>
        Owner: user@local.host
        Parent UID: <MASKED>
        Create date: 2025-06-02 18:15:41.040000+00:00
        Last modified: 2025-06-02 19:07:19.040000+00:00
        Name: Pomodoro 5
        Children:
        - Class: Interruption
          UID: <MASKED>
          Owner: user@local.host
          Parent UID: <MASKED>
          Create date: 2025-06-02 19:07:19.040000+00:00
          Last modified: 2025-06-02 19:07:19.040000+00:00
          Reason: Voided for a good reason
          Void: False
          Duration: <None>
        Type: normal
        State: new
        Is planned: False
        Work duration: 1500.0
        Rest duration: 300.0
        Work started: 2025-06-02 18:47:25.040000+00:00
        Rest started: None
        Completed: None
      Intervals: ['From 2025-06-02 16:15:55.040000+00:00 to None [1500.0 / 300.0]', 'From 2025-06-02 16:47:10.040000+00:00 to None [1500.0 / 300.0]', 'From 2025-06-02 17:18:34.040000+00:00 to 2025-06-02 18:15:35.040000+00:00 [1500.0 / 0.0]', 'From 2025-06-02 18:16:51.040000+00:00 to None [1500.0 / 300.0]', 'From 2025-06-02 18:47:25.040000+00:00 to 2025-06-02 19:07:19.040000+00:00 [1500.0 / 300.0]']
      State: finished
      Work started: 2025-06-02 16:15:55.040000+00:00
      Work ended: 2025-06-02 23:13:49.070000+00:00
    - Class: Workitem
      UID: 33e28c58-866f-4853-8859-8f0c709d507f
      Owner: user@local.host
      Parent UID: 0406fd1d-71c8-4aea-ba07-1f1f94e2cc9f
      Create date: 2025-06-02 14:46:50+00:00
      Last modified: 2025-06-02 23:16:49.070000+00:00
      Name: Send scheme for #Omega
      Children:
      - Class: Pomodoro
        UID: <MASKED>
        Owner: user@local.host
        Parent UID: <MASKED>
        Create date: 2025-06-02 14:46:58+00:00
        Last modified: 2025-06-02 16:14:27.040000+00:00
        Name: Pomodoro 1
        Children:
        - <Empty>
        Type: normal
        State: finished
        Is planned: True
        Work duration: 1500.0
        Rest duration: 300.0
        Work started: 2025-06-02 15:44:27.040000+00:00
        Rest started: 2025-06-02 16:09:27.040000+00:00
        Completed: 2025-06-02 16:14:27.040000+00:00
      Intervals: ['From 2025-06-02 15:44:27.040000+00:00 to None [1500.0 / 300.0]']
      State: finished
      Work started: 2025-06-02 15:44:27.040000+00:00
      Work ended: 2025-06-02 23:16:49.070000+00:00
    - Class: Workitem
      UID: d728166f-0a32-4475-9cdf-30fa316dc2fd
      Owner: user@local.host
      Parent UID: 0406fd1d-71c8-4aea-ba07-1f1f94e2cc9f
      Create date: 2025-06-02 14:47:30+00:00
      Last modified: 2025-06-02 15:43:28.040000+00:00
      Name: Draw architecture for #Beta
      Children:
      - Class: Pomodoro
        UID: <MASKED>
        Owner: user@local.host
        Parent UID: <MASKED>
        Create date: 2025-06-02 14:48:52+00:00
        Last modified: 2025-06-02 14:58:30.010000+00:00
        Name: Pomodoro 1
        Children:
        - <Empty>
        Type: tracker
        State: finished
        Is planned: True
        Work duration: 0
        Rest duration: 0
        Work started: 2025-06-02 14:48:52.010000+00:00
        Rest started: None
        Completed: 2025-06-02 14:58:30.010000+00:00
      - Class: Pomodoro
        UID: <MASKED>
        Owner: user@local.host
        Parent UID: <MASKED>
        Create date: 2025-06-02 15:00:21.010000+00:00
        Last modified: 2025-06-02 15:12:30.020000+00:00
        Name: Pomodoro 2
        Children:
        - <Empty>
        Type: tracker
        State: finished
        Is planned: False
        Work duration: 0
        Rest duration: 0
        Work started: 2025-06-02 15:00:21.020000+00:00
        Rest started: None
        Completed: 2025-06-02 15:12:30.020000+00:00
      - Class: Pomodoro
        UID: <MASKED>
        Owner: user@local.host
        Parent UID: <MASKED>
        Create date: 2025-06-02 15:13:40.020000+00:00
        Last modified: 2025-06-02 15:26:32.030000+00:00
        Name: Pomodoro 3
        Children:
        - <Empty>
        Type: tracker
        State: finished
        Is planned: False
        Work duration: 0
        Rest duration: 0
        Work started: 2025-06-02 15:13:40.030000+00:00
        Rest started: None
        Completed: 2025-06-02 15:26:32.030000+00:00
      - Class: Pomodoro
        UID: <MASKED>
        Owner: user@local.host
        Parent UID: <MASKED>
        Create date: 2025-06-02 15:28:28.030000+00:00
        Last modified: 2025-06-02 15:43:28.040000+00:00
        Name: Pomodoro 4
        Children:
        - <Empty>
        Type: tracker
        State: finished
        Is planned: False
        Work duration: 0
        Rest duration: 0
        Work started: 2025-06-02 15:28:28.040000+00:00
        Rest started: None
        Completed: 2025-06-02 15:43:28.040000+00:00
      Intervals: ['From 2025-06-02 14:48:52.010000+00:00 to 2025-06-02 14:58:30.010000+00:00 [0 / 0]', 'From 2025-06-02 15:00:21.020000+00:00 to 2025-06-02 15:12:30.020000+00:00 [0 / 0]', 'From 2025-06-02 15:13:40.030000+00:00 to 2025-06-02 15:26:32.030000+00:00 [0 / 0]', 'From 2025-06-02 15:28:28.040000+00:00 to 2025-06-02 15:43:28.040000+00:00 [0 / 0]']
      State: running
      Work started: 2025-06-02 14:48:52.010000+00:00
      Work ended: None
    - Class: Workitem
      UID: ff0418c7-e0fb-4bcc-9070-cd8de8dfde85
      Owner: user@local.host
      Parent UID: 0406fd1d-71c8-4aea-ba07-1f1f94e2cc9f
      Create date: 2025-06-02 14:48:00+00:00
      Last modified: 2025-06-02 23:18:15.070000+00:00
      Name: Plan new feature for #Gamma
      Children:
      - <Empty>
      Intervals: []
      State: finished
<<<<<<< HEAD
      Work started: 2025-01-23 16:15:27+00:00
      Work ended: 2025-01-23 17:17:27+00:00
  System user: False
  Local user: True
=======
      Work started: None
      Work ended: 2025-06-02 23:18:15.070000+00:00
  System user: False
>>>>>>> 0e8f9eab
<|MERGE_RESOLUTION|>--- conflicted
+++ resolved
@@ -5736,13 +5736,7 @@
       - <Empty>
       Intervals: []
       State: finished
-<<<<<<< HEAD
-      Work started: 2025-01-23 16:15:27+00:00
-      Work ended: 2025-01-23 17:17:27+00:00
-  System user: False
-  Local user: True
-=======
       Work started: None
       Work ended: 2025-06-02 23:18:15.070000+00:00
   System user: False
->>>>>>> 0e8f9eab
+  Local user: True