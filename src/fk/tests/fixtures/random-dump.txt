--- conflicted
+++ resolved
@@ -6813,12 +6813,6 @@
         Rest started: None
         Completed: None
       State: finished
-<<<<<<< HEAD
-      Work started: None
-      Work ended: 2024-10-14 11:25:55+00:00
-  System user: False
-  Local user: True
-=======
       Work started: 2025-01-23 15:57:47+00:00
       Work ended: 2025-01-23 17:18:38+00:00
     - Type: Workitem
@@ -6861,4 +6855,4 @@
       Work started: 2025-01-23 16:15:27+00:00
       Work ended: 2025-01-23 17:17:27+00:00
   System user: False
->>>>>>> de1e4a72
+  Local user: True